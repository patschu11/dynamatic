--- conflicted
+++ resolved
@@ -258,15 +258,9 @@
     }
   }
 
-<<<<<<< HEAD
-  // Store a temporary mapping between the old memory operations and the new
-  // ones, so that we can later transfer memory dependency attributes
-  DenseMap<Operation *, Operation *> oldToNewMemOps;
-=======
   // Used to keep consistency betweeen memory access names referenced by memory
   // dependencies and names of replaced memory operations
   MemoryOpLowering memOpLowering(nameAnalysis);
->>>>>>> d7b38c97
 
   // Replace load and store operations with their corresponding Handshake
   // equivalent. Traverse and store memory operations in program order (required
@@ -320,11 +314,7 @@
             })
             .Case<memref::StoreOp>([&](memref::StoreOp storeOp) {
               OperandRange indices = storeOp.getIndices();
-<<<<<<< HEAD
-              assert(indices.size() == 1 && "load must be unidimensional");
-=======
               assert(indices.size() == 1 && "store must be unidimensional");
->>>>>>> d7b38c97
               Value addr = indices.front();
               Value data = storeOp.getValueToStore();
 
@@ -335,26 +325,13 @@
               return success();
             })
             .Default([&](auto) {
-<<<<<<< HEAD
-              return op.emitError()
-                     << "Memory operation type is not supported.";
-=======
               return op.emitError() << "Memory operation type unsupported.";
->>>>>>> d7b38c97
             });
     if (failed(res))
       return failure();
 
-<<<<<<< HEAD
-    // Name the new operation so that it can be referenced by memory dependency
-    // attributes when they are transferred to the new memory operation, and
-    // associate it to the operation it replaces
-    nameAnalysis.setName(newOp);
-    oldToNewMemOps[&op] = newOp;
-=======
     // Record the memory access replacement
     memOpLowering.recordReplacement(&op, newOp, false);
->>>>>>> d7b38c97
 
     // Associate the new operation with the memory region it references and
     // information about the memory interface it should connect to
@@ -362,36 +339,9 @@
       memInfo[memref].mcPorts[op.getBlock()].push_back(newOp);
     else
       memInfo[memref].lsqPorts[*memAttr.getLsqGroup()].push_back(newOp);
-  }
-
-  // Transfer memory dependency lists from old to new operations, replacing
-  // operation names in the process
-  MLIRContext *ctx = rewriter.getContext();
-  StringRef depsName = MemDependenceArrayAttr::getMnemonic();
-  for (auto [oldOp, newOp] : oldToNewMemOps) {
-    auto oldMemDeps = oldOp->getAttrOfType<MemDependenceArrayAttr>(depsName);
-    if (oldMemDeps) {
-      // Copy memory dependence attributes one-by-one, replacing the name of the
-      // operation referenced by each dependency with the name of the new
-      // corresponding memory operation
-      SmallVector<MemDependenceAttr> newMemDeps;
-      for (MemDependenceAttr oldDep : oldMemDeps.getDependencies()) {
-        Operation *memOp = nameAnalysis.getOp(oldDep.getDstAccess());
-        StringRef newOpName = nameAnalysis.getName(oldToNewMemOps[memOp]);
-        newMemDeps.push_back(MemDependenceAttr::get(
-            ctx, StringAttr::get(ctx, newOpName), oldDep.getLoopDepth(),
-            oldDep.getComponents()));
-      }
-      newOp->setAttr(depsName, MemDependenceArrayAttr::get(ctx, newMemDeps));
-    }
-
-<<<<<<< HEAD
-    // Erase the old operation
-    rewriter.eraseOp(oldOp);
-=======
+
     // Erase the original operation
     rewriter.eraseOp(&op);
->>>>>>> d7b38c97
   }
 
   // Change the name of destination memory acceses in all stored memory
