--- conflicted
+++ resolved
@@ -417,10 +417,8 @@
 
   if (algorithm == FPGA20 || algorithm == FPGA20_LEGACY) {
     // Create and solve the MILP
-<<<<<<< HEAD
-    auto res = solveMILP<fpga20::FPGA20Buffers>(
-        placement, info, timingDB, env, logger, targetCP, algorithm != FPGA20);
-    return res;
+    return solveMILP<fpga20::FPGA20Buffers>(
+        placement, env, info, timingDB, targetCP, algorithm != FPGA20, *logger);
   }
   if (algorithm == FPL22) {
     // Create disjoint block unions of all CFDFCs
@@ -435,18 +433,15 @@
     // Create and solve an MILP for each CFDFC union. Placement decisions get
     // accumulated over all MILPs. It's not possible to override a previous
     // placement decision because each CFDFC union is disjoint from the others
-    for (CFDFCUnion &cfUnion : disjointUnions) {
-      if (failed(solveMILP<fpl22::FPL22Buffers>(
-              placement, info, timingDB, cfUnion, env, logger, targetCP)))
+    for (auto [idx, cfUnion] : llvm::enumerate(disjointUnions)) {
+      std::string milpName = "cfdfc_placement_" + std::to_string(idx);
+      if (failed(solveMILP<fpl22::FPL22Buffers>(placement, env, info, timingDB,
+                                                targetCP, cfUnion, *logger,
+                                                milpName)))
         return failure();
     }
 
     return success();
-=======
-    return solveMILP<fpga20::FPGA20Buffers>(
-        placement, env, info, timingDB, targetCP, algorithm == "fpga20-legacy",
-        logger);
->>>>>>> d826b884
   }
 
   llvm_unreachable("unknown algorithm");
