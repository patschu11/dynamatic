//===- HandshakePlaceBuffers.cpp - Place buffers in DFG ---------*- C++ -*-===//
//
// Dynamatic is under the Apache License v2.0 with LLVM Exceptions.
// See https://llvm.org/LICENSE.txt for license information.
// SPDX-License-Identifier: Apache-2.0 WITH LLVM-exception
//
//===----------------------------------------------------------------------===//
//
// Buffer placement in Handshake functions, using a set of available algorithms
// (all of which currently require Gurobi to solve MILPs). Buffers are placed to
// ensure circuit correctness and increase performance.
//
//===----------------------------------------------------------------------===//

#include "dynamatic/Transforms/BufferPlacement/HandshakePlaceBuffers.h"
#include "circt/Dialect/Handshake/HandshakeDialect.h"
#include "circt/Dialect/Handshake/HandshakeOps.h"
#include "circt/Dialect/Handshake/HandshakePasses.h"
#include "dynamatic/Analysis/NameAnalysis.h"
#include "dynamatic/Support/Logging.h"
#include "dynamatic/Support/LogicBB.h"
#include "dynamatic/Transforms/BufferPlacement/BufferPlacementMILP.h"
#include "dynamatic/Transforms/BufferPlacement/CFDFC.h"
#include "dynamatic/Transforms/BufferPlacement/FPGA20Buffers.h"
#include "dynamatic/Transforms/BufferPlacement/FPL22Buffers.h"
#include "experimental/Support/StdProfiler.h"
#include "mlir/Dialect/Arith/IR/Arith.h"
#include "mlir/Dialect/Func/IR/FuncOps.h"
#include "mlir/IR/BuiltinTypes.h"
#include "mlir/IR/OperationSupport.h"
#include "mlir/IR/PatternMatch.h"
#include "mlir/Support/IndentedOstream.h"
#include "llvm/ADT/StringRef.h"
#include <string>

using namespace llvm::sys;
using namespace circt;
using namespace circt::handshake;
using namespace mlir;
using namespace dynamatic;
using namespace dynamatic::buffer;
using namespace dynamatic::experimental;

/// Algorithm names.
static const llvm::StringLiteral ON_MERGES("on-merges"), FPGA20("fpga20"),
    FPGA20_LEGACY("fpga20-legacy"), FPL22("fpl22");

namespace {

/// Thin wrapper around a `Logger` that allows to conditionally create the
/// resources to write to the file based on a flag provided during objet
/// creation. This enables us to use RAII to deallocate the logger only if it
/// was created.
class BufferLogger {
public:
  /// The underlying logger object, which may remain nullptr.
  Logger *log = nullptr;

  /// Optionally allocates a logger based on whether the `dumpLogs` flag is set.
  /// If it is, the log file's location is determined based om the provided
  /// function's name. On error, `ec` will contain a non-zero error code
  /// and the logger should not be used.
  BufferLogger(handshake::FuncOp funcOp, bool dumpLogs, std::error_code &ec);

  /// Returns the underlying logger, which may be nullptr.
  Logger *operator*() { return log; }

  /// Returns the underlying indented writer stream to the log file. Requires
  /// the object to have been created with the `dumpLogs` flag set to true.
  mlir::raw_indented_ostream &getStream() {
    assert(log && "logger was not allocated");
    return **log;
  }

  BufferLogger(const BufferLogger *) = delete;
  BufferLogger operator=(const BufferLogger *) = delete;

  /// Deletes the underlying logger object if it was allocated.
  ~BufferLogger() {
    if (log)
      delete log;
  }
};
} // namespace

BufferLogger::BufferLogger(handshake::FuncOp funcOp, bool dumpLogs,
                           std::error_code &ec) {
  if (!dumpLogs)
    return;

  std::string sep = path::get_separator().str();
  std::string fp = "buffer-placement" + sep + funcOp.getName().str() + sep;
  log = new Logger(fp + "placement.log", ec);
}

HandshakePlaceBuffersPass::HandshakePlaceBuffersPass(
    StringRef algorithm, StringRef frequencies, StringRef timingModels,
    bool firstCFDFC, double targetCP, unsigned timeout, bool dumpLogs) {
  this->algorithm = algorithm.str();
  this->frequencies = frequencies.str();
  this->timingModels = timingModels.str();
  this->firstCFDFC = firstCFDFC;
  this->targetCP = targetCP;
  this->timeout = timeout;
  this->dumpLogs = dumpLogs;
}

void HandshakePlaceBuffersPass::runDynamaticPass() {
  // Map algorithms to the function to call to execute them
  llvm::MapVector<StringRef, LogicalResult (HandshakePlaceBuffersPass::*)()>
      allAlgorithms;
  allAlgorithms[ON_MERGES] = &HandshakePlaceBuffersPass::placeWithoutUsingMILP;
#ifndef DYNAMATIC_GUROBI_NOT_INSTALLED
  allAlgorithms[FPGA20] = &HandshakePlaceBuffersPass::placeUsingMILP;
  allAlgorithms[FPGA20_LEGACY] = &HandshakePlaceBuffersPass::placeUsingMILP;
  allAlgorithms[FPL22] = &HandshakePlaceBuffersPass::placeUsingMILP;
#endif // DYNAMATIC_GUROBI_NOT_INSTALLED

  // Check that the algorithm exists
  if (!allAlgorithms.contains(algorithm)) {
    llvm::errs() << "Unknown algorithm '" << algorithm
                 << "', possible choices are:\n";
    for (auto &algo : allAlgorithms)
      llvm::errs() << "\t- " << algo.first << "\n";
#ifdef DYNAMATIC_GUROBI_NOT_INSTALLED
    llvm::errs()
        << "\tYou cannot use any of the MILP-based placement algorithms "
           "because CMake did not detect a Gurobi installation on your "
           "machine. Install Gurobi and rebuild to make these options "
           "available.\n";
#endif // DYNAMATIC_GUROBI_NOT_INSTALLED
    return signalPassFailure();
  }

  // Make sure all operations are named (used to generate unique MILP variable
  // names).
  NameAnalysis &namer = getAnalysis<NameAnalysis>();
  namer.nameAllUnnamedOps();

  // Call the right function
  auto func = allAlgorithms[algorithm];
  if (failed(((*this).*(func))()))
    return signalPassFailure();
}

#ifndef DYNAMATIC_GUROBI_NOT_INSTALLED
LogicalResult HandshakePlaceBuffersPass::placeUsingMILP() {
  // Make sure that all operations in the IR are named (used to generate
  // variable names in the MILP)
  NameAnalysis &nameAnalysis = getAnalysis<NameAnalysis>();
  if (!nameAnalysis.isAnalysisValid())
    return failure();
  if (!nameAnalysis.areAllOpsNamed())
    if (failed(nameAnalysis.walk(NameAnalysis::UnnamedBehavior::NAME)))
      return failure();
  markAnalysesPreserved<NameAnalysis>();

  mlir::ModuleOp modOp = getOperation();

  // Check IR invariants and parse basic block archs from disk
  DenseMap<handshake::FuncOp, FuncInfo> funcToInfo;
  for (handshake::FuncOp funcOp : modOp.getOps<handshake::FuncOp>()) {
    funcToInfo.insert(std::make_pair(funcOp, FuncInfo(funcOp)));
    FuncInfo &info = funcToInfo[funcOp];

    // Read the CSV containing arch information (number of transitions between
    // pairs of basic blocks) from disk. While the rest of this pass works if
    // the module contains multiple functions, this only makes sense if the
    // module has a single function
    if (failed(StdProfiler::readCSV(frequencies, info.archs)))
      return funcOp->emitError()
             << "Failed to read profiling information from CSV";

    if (failed(checkFuncInvariants(info)))
      return failure();
  }

  // Read the operations' timing models from disk
  TimingDatabase timingDB(&getContext());
  if (failed(TimingDatabase::readFromJSON(timingModels, timingDB)))
    return failure();

  // Place buffers in each function
  for (handshake::FuncOp funcOp : modOp.getOps<handshake::FuncOp>())
    if (failed(placeBuffers(funcToInfo[funcOp], timingDB)))
      return failure();
  return success();
}

LogicalResult HandshakePlaceBuffersPass::checkFuncInvariants(FuncInfo &info) {
  handshake::FuncOp funcOp = info.funcOp;

  // Verify that the IR is in a valid state for buffer placement
  // Buffer placement requires that all values are used exactly once
  if (failed(verifyAllValuesHasOneUse(funcOp)))
    return funcOp.emitOpError() << "Not all values are used exactly once";

  // Perform a number of verifications to make sure that the Handshake function
  // whose information is passed as argument is valid for buffer placement

  // Store all archs in a map for fast query time
  DenseMap<unsigned, llvm::SmallDenseSet<unsigned, 2>> transitions;
  for (ArchBB &arch : info.archs)
    transitions[arch.srcBB].insert(arch.dstBB);

  // Store the BB to which each block belongs for quick access later
  DenseMap<Operation *, std::optional<unsigned>> opBlocks;
  for (Operation &op : info.funcOp.getOps())
    opBlocks[&op] = getLogicBB(&op);

  for (Operation &op : info.funcOp.getOps()) {
    // Most operations should belong to a basic block for buffer placement to
    // work correctly. Don't outright fail in case one operation is outside of
    // all blocks but warn the user
    if (!isa<handshake::SinkOp, handshake::MemoryOpInterface>(&op))
      if (!getLogicBB(&op).has_value())
        op.emitWarning() << "Operation does not belong to any block, MILP "
                            "behavior may be suboptimal or incorrect.";

    std::optional<unsigned> srcBB = opBlocks[&op];
    for (OpResult res : op.getResults()) {
      Operation *user = *res.getUsers().begin();
      std::optional<unsigned> dstBB = opBlocks[user];

      // All transitions between blocks must exist in the original CFG
      if (srcBB.has_value() && dstBB.has_value() && *srcBB != *dstBB &&
          !transitions[*srcBB].contains(*dstBB))
        return op.emitError()
               << "Result " << res.getResultNumber() << " defined in block "
               << *srcBB << " is used in block " << *dstBB
               << ". This connection does not exist according to the CFG "
                  "graph. Solving the buffer placement MILP would yield an "
                  "incorrect placement.";
    }
  }
  return success();
}

/// Logs arch and CFDFC information (sequence of basic blocks, number of
/// executions, channels, units) to the logger.
static void logFuncInfo(FuncInfo &info, Logger &log) {
  mlir::raw_indented_ostream &os = *log;
  os << "# ===== #\n";
  os << "# Archs #\n";
  os << "# ===== #\n\n";

  for (ArchBB &arch : info.archs) {
    os << arch.srcBB << " -> " << arch.dstBB << " with " << arch.numTrans
       << " executions";
    if (arch.isBackEdge)
      os << " (backedge)";
    os << "\n";
  }

  os << "\n# ================ #\n";
  os << "# Extracted CFDFCs #\n";
  os << "# ================ #\n\n";

  for (auto [idx, cfAndOpt] : llvm::enumerate(info.cfdfcs)) {
    auto &[cf, _] = cfAndOpt;
    os << "CFDFC #" << idx << ": ";
    for (size_t i = 0, e = cf->cycle.size() - 1; i < e; ++i)
      os << cf->cycle[i] << " -> ";
    os << cf->cycle.back() << "\n";
    os.indent();
    os << "- Number of executions: " << cf->numExecs << "\n";
    os << "- Number of units: " << cf->units.size() << "\n";
    os << "- Number of channels: " << cf->channels.size() << "\n";
    os << "- Number of backedges: " << cf->backedges.size() << "\n\n";
    os.unindent();
  }

  os.flush();
}

LogicalResult
HandshakePlaceBuffersPass::placeBuffers(FuncInfo &info,
                                        TimingDatabase &timingDB) {
  // Use a wrapper around a logger to benefit from RAII
  std::error_code ec;
  BufferLogger bufLogger(info.funcOp, dumpLogs, ec);
  if (ec.value() != 0) {
    info.funcOp->emitError() << "Failed to create logger for function "
                             << info.funcOp.getName() << "\n"
                             << ec.message();
    return failure();
  }
  Logger *logger = dumpLogs ? *bufLogger : nullptr;

  // Get CFDFCs from the function unless the functions has no archs (i.e.,
  // it has a single block) in which case there are no CFDFCs
  SmallVector<CFDFC> cfdfcs;
  if (!info.archs.empty() && failed(getCFDFCs(info, logger, cfdfcs)))
    return failure();

  // All extracted CFDFCs must be optimized
  for (CFDFC &cf : cfdfcs)
    info.cfdfcs[&cf] = true;

  if (dumpLogs)
    logFuncInfo(info, *logger);

  // Solve the MILP to obtain a buffer placement
  BufferPlacement placement;
  if (failed(getBufferPlacement(info, timingDB, logger, placement)))
    return failure();

  instantiateBuffers(placement);
  return success();
}

LogicalResult HandshakePlaceBuffersPass::getCFDFCs(FuncInfo &info,
                                                   Logger *logger,
                                                   SmallVector<CFDFC> &cfdfcs) {
  SmallVector<ArchBB> archsCopy(info.archs);

  // Store all archs in a set. We use a pointer to each arch as the key type to
  // allow us to modify their frequencies during CFDFC extractions without
  // messing up key hashes
  ArchSet archs;
  // Similarly, store all block IDs in a set.
  BBSet bbs;
  for (ArchBB &arch : archsCopy) {
    archs.insert(&arch);
    bbs.insert(arch.srcBB);
    bbs.insert(arch.dstBB);
  }

  // Set of selected archs
  ArchSet selectedArchs;
  // Number of executions
  unsigned numExecs;
  do {
    // Clear the sets of selected archs and BBs
    selectedArchs.clear();

    // Path where to dump the MILP model and solutions, if necessary
    std::string logPath = "";
    if (logger)
      logPath = logger->getLogDir() + path::get_separator().str() + "cfdfc" +
                std::to_string(cfdfcs.size());

    // Try to extract the next CFDFC
    int milpStat;
    if (failed(extractCFDFC(info.funcOp, archs, bbs, selectedArchs, numExecs,
                            logPath, &milpStat)))
      return info.funcOp->emitError()
             << "CFDFC extraction MILP failed with status " << milpStat << ". "
             << getGurobiOptStatusDesc(milpStat);
    if (numExecs == 0)
      break;

    // Create the CFDFC from the set of selected archs and BBs
    cfdfcs.emplace_back(info.funcOp, selectedArchs, numExecs);
  } while (!firstCFDFC);

  return success();
}

LogicalResult HandshakePlaceBuffersPass::getBufferPlacement(
    FuncInfo &info, TimingDatabase &timingDB, Logger *logger,
    BufferPlacement &placement) {

  // Create Gurobi environment
  GRBEnv env = GRBEnv(true);
  env.set(GRB_IntParam_OutputFlag, 0);
  if (timeout > 0)
    env.set(GRB_DoubleParam_TimeLimit, timeout);
  env.start();

<<<<<<< HEAD
  // Create and solve the MILP
  BufferPlacementMILP *milp = nullptr;
  if (algorithm == FPGA20)
    milp = new fpga20::FPGA20Buffers(info, timingDB, env, logger, targetCP,
                                     targetCP * 2.0, false);
  else if (algorithm == FPGA20_LEGACY)
    milp = new fpga20::FPGA20Buffers(info, timingDB, env, logger, targetCP,
                                     targetCP * 2.0, true);
  else if (algorithm == FPL22) {
    milp = new fpl22::FPL22Buffers(info, timingDB, env, logger, targetCP,
                                   targetCP * 2.0);
    delete milp;
    return success();
  }
  assert(milp && "unknown placement algorithm");
  int milpStat;
  LogicalResult res = success();
  if (failed(milp->optimize(&milpStat))) {
    res = info.funcOp->emitError()
          << "Buffer placement MILP failed with status " << milpStat
          << ", reason:" << getGurobiOptStatusDesc(milpStat);
  } else if (failed(milp->getPlacement(placement))) {
    res = info.funcOp->emitError()
          << "Failed to extract placement decisions from MILP's solution.";
=======
  if (algorithm == "fpga20" || algorithm == "fpga20-legacy") {
    // Create and solve the MILP
    return solveMILP<fpga20::FPGA20Buffers>(placement, info, timingDB, env,
                                            logger, targetCP,
                                            algorithm == "fpga20-legacy");
>>>>>>> 86f65081
  }
  llvm_unreachable("unknown algorithm");
}
#endif // DYNAMATIC_GUROBI_NOT_INSTALLED

LogicalResult HandshakePlaceBuffersPass::placeWithoutUsingMILP() {
  // The only strategy at this point is to place buffers on the output channels
  // of all merge-like operations
  for (handshake::FuncOp funcOp : getOperation().getOps<handshake::FuncOp>()) {
    BufferPlacement placement;
    for (auto mergeLikeOp : funcOp.getOps<MergeLikeOpInterface>()) {
      for (OpResult res : mergeLikeOp->getResults())
        placement[res] = PlacementResult{1, 1, true};
    }
    instantiateBuffers(placement);
  }
  return success();
}

void HandshakePlaceBuffersPass::instantiateBuffers(BufferPlacement &placement) {
  OpBuilder builder(&getContext());
  NameAnalysis &nameAnalysis = getAnalysis<NameAnalysis>();
  for (auto &[channel, placeRes] : placement) {
    Operation *opDst = *channel.getUsers().begin();
    builder.setInsertionPoint(opDst);

    Value bufferIn = channel;
    auto placeBuffer = [&](BufferTypeEnum bufType, unsigned numSlots) {
      if (numSlots == 0)
        return;

      // Insert an opaque buffer
      auto bufOp = builder.create<handshake::BufferOp>(
          bufferIn.getLoc(), bufferIn, numSlots, bufType);
      inheritBB(opDst, bufOp);
      nameAnalysis.setName(bufOp);

      Value bufferRes = bufOp.getResult();

      opDst->replaceUsesOfWith(bufferIn, bufferRes);
      bufferIn = bufferRes;
    };

    if (placeRes.opaqueBeforeTrans) {
      placeBuffer(BufferTypeEnum::seq, placeRes.numOpaque);
      placeBuffer(BufferTypeEnum::fifo, placeRes.numTrans);
    } else {
      placeBuffer(BufferTypeEnum::fifo, placeRes.numTrans);
      placeBuffer(BufferTypeEnum::seq, placeRes.numOpaque);
    }
  }
}

std::unique_ptr<dynamatic::DynamaticPass>
dynamatic::buffer::createHandshakePlaceBuffers(
    StringRef algorithm, StringRef frequencies, StringRef timingModels,
    bool firstCFDFC, double targetCP, unsigned timeout, bool dumpLogs) {
  return std::make_unique<HandshakePlaceBuffersPass>(
      algorithm, frequencies, timingModels, firstCFDFC, targetCP, timeout,
      dumpLogs);
}<|MERGE_RESOLUTION|>--- conflicted
+++ resolved
@@ -368,38 +368,10 @@
     env.set(GRB_DoubleParam_TimeLimit, timeout);
   env.start();
 
-<<<<<<< HEAD
-  // Create and solve the MILP
-  BufferPlacementMILP *milp = nullptr;
-  if (algorithm == FPGA20)
-    milp = new fpga20::FPGA20Buffers(info, timingDB, env, logger, targetCP,
-                                     targetCP * 2.0, false);
-  else if (algorithm == FPGA20_LEGACY)
-    milp = new fpga20::FPGA20Buffers(info, timingDB, env, logger, targetCP,
-                                     targetCP * 2.0, true);
-  else if (algorithm == FPL22) {
-    milp = new fpl22::FPL22Buffers(info, timingDB, env, logger, targetCP,
-                                   targetCP * 2.0);
-    delete milp;
-    return success();
-  }
-  assert(milp && "unknown placement algorithm");
-  int milpStat;
-  LogicalResult res = success();
-  if (failed(milp->optimize(&milpStat))) {
-    res = info.funcOp->emitError()
-          << "Buffer placement MILP failed with status " << milpStat
-          << ", reason:" << getGurobiOptStatusDesc(milpStat);
-  } else if (failed(milp->getPlacement(placement))) {
-    res = info.funcOp->emitError()
-          << "Failed to extract placement decisions from MILP's solution.";
-=======
-  if (algorithm == "fpga20" || algorithm == "fpga20-legacy") {
+  if (algorithm == FPGA20 || algorithm == FPGA20_LEGACY) {
     // Create and solve the MILP
-    return solveMILP<fpga20::FPGA20Buffers>(placement, info, timingDB, env,
-                                            logger, targetCP,
-                                            algorithm == "fpga20-legacy");
->>>>>>> 86f65081
+    return solveMILP<fpga20::FPGA20Buffers>(
+        placement, info, timingDB, env, logger, targetCP, algorithm != FPGA20);
   }
   llvm_unreachable("unknown algorithm");
 }
