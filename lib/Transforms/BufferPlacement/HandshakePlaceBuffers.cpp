//===- HandshakePlaceBuffers.cpp - Place buffers in DFG ---------*- C++ -*-===//
//
// Dynamatic is under the Apache License v2.0 with LLVM Exceptions.
// See https://llvm.org/LICENSE.txt for license information.
// SPDX-License-Identifier: Apache-2.0 WITH LLVM-exception
//
//===----------------------------------------------------------------------===//
//
// Buffer placement in Handshake functions, using a set of available algorithms
// (all of which currently require Gurobi to solve MILPs). Buffers are placed to
// ensure circuit correctness and increase performance.
//
//===----------------------------------------------------------------------===//

#include "dynamatic/Transforms/BufferPlacement/HandshakePlaceBuffers.h"
#include "circt/Dialect/Handshake/HandshakeDialect.h"
#include "circt/Dialect/Handshake/HandshakeOps.h"
#include "circt/Dialect/Handshake/HandshakePasses.h"
#include "dynamatic/Analysis/NameAnalysis.h"
#include "dynamatic/Support/Logging.h"
#include "dynamatic/Support/LogicBB.h"
#include "dynamatic/Transforms/BufferPlacement/BufferPlacementMILP.h"
#include "dynamatic/Transforms/BufferPlacement/CFDFC.h"
#include "dynamatic/Transforms/BufferPlacement/FPGA20Buffers.h"
#include "dynamatic/Transforms/BufferPlacement/FPL22Buffers.h"
#include "experimental/Support/StdProfiler.h"
#include "mlir/Dialect/Arith/IR/Arith.h"
#include "mlir/Dialect/Func/IR/FuncOps.h"
#include "mlir/IR/BuiltinTypes.h"
#include "mlir/IR/OperationSupport.h"
#include "mlir/IR/PatternMatch.h"
#include "mlir/Support/IndentedOstream.h"
#include <string>

using namespace llvm::sys;
using namespace circt;
using namespace circt::handshake;
using namespace mlir;
using namespace dynamatic;
using namespace dynamatic::buffer;
using namespace dynamatic::experimental;
namespace {

/// Thin wrapper around a `Logger` that allows to conditionally create the
/// resources to write to the file based on a flag provided during objet
/// creation. This enables us to use RAII to deallocate the logger only if it
/// was created.
class BufferLogger {
public:
  /// The underlying logger object, which may remain nullptr.
  Logger *log = nullptr;

  /// Optionally allocates a logger based on whether the `dumpLogs` flag is set.
  /// If it is, the log file's location is determined based om the provided
  /// function's name. On error, `ec` will contain a non-zero error code
  /// and the logger should not be used.
  BufferLogger(handshake::FuncOp funcOp, bool dumpLogs, std::error_code &ec);

  /// Returns the underlying logger, which may be nullptr.
  Logger *operator*() { return log; }

  /// Returns the underlying indented writer stream to the log file. Requires
  /// the object to have been created with the `dumpLogs` flag set to true.
  mlir::raw_indented_ostream &getStream() {
    assert(log && "logger was not allocated");
    return **log;
  }

  BufferLogger(const BufferLogger *) = delete;
  BufferLogger operator=(const BufferLogger *) = delete;

  /// Deletes the underlying logger object if it was allocated.
  ~BufferLogger() {
    if (log)
      delete log;
  }
};
} // namespace

BufferLogger::BufferLogger(handshake::FuncOp funcOp, bool dumpLogs,
                           std::error_code &ec) {
  if (!dumpLogs)
    return;

  std::string sep = path::get_separator().str();
  std::string fp = "buffer-placement" + sep + funcOp.getName().str() + sep;
  log = new Logger(fp + "placement.log", ec);
}

HandshakePlaceBuffersPass::HandshakePlaceBuffersPass(
    StringRef algorithm, StringRef frequencies, StringRef timingModels,
    bool firstCFDFC, double targetCP, unsigned timeout, bool dumpLogs) {
  this->algorithm = algorithm.str();
  this->frequencies = frequencies.str();
  this->timingModels = timingModels.str();
  this->firstCFDFC = firstCFDFC;
  this->targetCP = targetCP;
  this->timeout = timeout;
  this->dumpLogs = dumpLogs;
}

void HandshakePlaceBuffersPass::runDynamaticPass() {
  // Map algorithms to the function to call to execute them
  llvm::MapVector<StringRef, LogicalResult (HandshakePlaceBuffersPass::*)()>
      allAlgorithms;
  allAlgorithms["on-merges"] =
      &HandshakePlaceBuffersPass::placeWithoutUsingMILP;
#ifndef DYNAMATIC_GUROBI_NOT_INSTALLED
  allAlgorithms["fpga20"] = &HandshakePlaceBuffersPass::placeUsingMILP;
  allAlgorithms["fpga20-legacy"] = &HandshakePlaceBuffersPass::placeUsingMILP;
#endif // DYNAMATIC_GUROBI_NOT_INSTALLED

  // Check that the algorithm exists
  if (!allAlgorithms.contains(algorithm)) {
    llvm::errs() << "Unknown algorithm '" << algorithm
                 << "', possible choices are:\n";
    for (auto &algo : allAlgorithms)
      llvm::errs() << "\t- " << algo.first << "\n";
#ifdef DYNAMATIC_GUROBI_NOT_INSTALLED
    llvm::errs()
        << "\tYou cannot use any of the MILP-based placement algorithms "
           "because CMake did not detect a Gurobi installation on your "
           "machine. Install Gurobi and rebuild to make these options "
           "available.\n";
#endif // DYNAMATIC_GUROBI_NOT_INSTALLED
    return signalPassFailure();
  }

  // Make sure all operations are named (used to generate unique MILP variable
  // names).
  NameAnalysis &namer = getAnalysis<NameAnalysis>();
  namer.nameAllUnnamedOps();

  // Call the right function
  auto func = allAlgorithms[algorithm];
  if (failed(((*this).*(func))()))
    return signalPassFailure();
}

#ifndef DYNAMATIC_GUROBI_NOT_INSTALLED
LogicalResult HandshakePlaceBuffersPass::placeUsingMILP() {
  // Make sure that all operations in the IR are named (used to generate
  // variable names in the MILP)
  NameAnalysis &nameAnalysis = getAnalysis<NameAnalysis>();
  if (!nameAnalysis.isAnalysisValid())
    return failure();
  if (!nameAnalysis.areAllOpsNamed())
    if (failed(nameAnalysis.walk(NameAnalysis::UnnamedBehavior::NAME)))
      return failure();
  markAnalysesPreserved<NameAnalysis>();

  mlir::ModuleOp modOp = getOperation();

  // Check IR invariants and parse basic block archs from disk
  DenseMap<handshake::FuncOp, FuncInfo> funcToInfo;
  for (handshake::FuncOp funcOp : modOp.getOps<handshake::FuncOp>()) {
    funcToInfo.insert(std::make_pair(funcOp, FuncInfo(funcOp)));
    FuncInfo &info = funcToInfo[funcOp];

    // Read the CSV containing arch information (number of transitions between
    // pairs of basic blocks) from disk. While the rest of this pass works if
    // the module contains multiple functions, this only makes sense if the
    // module has a single function
    if (failed(StdProfiler::readCSV(frequencies, info.archs)))
      return funcOp->emitError()
             << "Failed to read profiling information from CSV";

    if (failed(checkFuncInvariants(info)))
      return failure();
  }

  // Read the operations' timing models from disk
  TimingDatabase timingDB(&getContext());
  if (failed(TimingDatabase::readFromJSON(timingModels, timingDB)))
    return failure();

  // Place buffers in each function
  for (handshake::FuncOp funcOp : modOp.getOps<handshake::FuncOp>())
    if (failed(placeBuffers(funcToInfo[funcOp], timingDB)))
      return failure();
  return success();
}

LogicalResult HandshakePlaceBuffersPass::checkFuncInvariants(FuncInfo &info) {
  handshake::FuncOp funcOp = info.funcOp;

  // Verify that the IR is in a valid state for buffer placement
  // Buffer placement requires that all values are used exactly once
  if (failed(verifyAllValuesHasOneUse(funcOp)))
    return funcOp.emitOpError() << "Not all values are used exactly once";

  // Perform a number of verifications to make sure that the Handshake function
  // whose information is passed as argument is valid for buffer placement

  // Store all archs in a map for fast query time
  DenseMap<unsigned, llvm::SmallDenseSet<unsigned, 2>> transitions;
  for (ArchBB &arch : info.archs)
    transitions[arch.srcBB].insert(arch.dstBB);

  // Store the BB to which each block belongs for quick access later
  DenseMap<Operation *, std::optional<unsigned>> opBlocks;
  for (Operation &op : info.funcOp.getOps())
    opBlocks[&op] = getLogicBB(&op);

  for (Operation &op : info.funcOp.getOps()) {
    // Most operations should belong to a basic block for buffer placement to
    // work correctly. Don't outright fail in case one operation is outside of
    // all blocks but warn the user
    if (!isa<handshake::SinkOp, handshake::MemoryOpInterface>(&op))
      if (!getLogicBB(&op).has_value())
        op.emitWarning() << "Operation does not belong to any block, MILP "
                            "behavior may be suboptimal or incorrect.";

    std::optional<unsigned> srcBB = opBlocks[&op];
    for (OpResult res : op.getResults()) {
      Operation *user = *res.getUsers().begin();
      std::optional<unsigned> dstBB = opBlocks[user];

      // All transitions between blocks must exist in the original CFG
      if (srcBB.has_value() && dstBB.has_value() && *srcBB != *dstBB &&
          !transitions[*srcBB].contains(*dstBB))
        return op.emitError()
               << "Result " << res.getResultNumber() << " defined in block "
               << *srcBB << " is used in block " << *dstBB
               << ". This connection does not exist according to the CFG "
                  "graph. Solving the buffer placement MILP would yield an "
                  "incorrect placement.";
    }
  }
  return success();
}

/// Logs arch and CFDFC information (sequence of basic blocks, number of
/// executions, channels, units) to the logger.
static void logFuncInfo(FuncInfo &info, Logger &log) {
  mlir::raw_indented_ostream &os = *log;
  os << "# ===== #\n";
  os << "# Archs #\n";
  os << "# ===== #\n\n";

<<<<<<< HEAD
/// Set of available algorithms for buffer placement
static const std::string FPGA20 = "fpga20", FPGA20_LEGACY = "fpga20-legacy",
                         FPL22 = "fpl22";
static const std::set<std::string> ALGORITHMS{FPGA20, FPGA20_LEGACY, FPL22};

namespace {
struct HandshakePlaceBuffersPass
    : public dynamatic::buffer::impl::HandshakePlaceBuffersBase<
          HandshakePlaceBuffersPass> {

  HandshakePlaceBuffersPass(StringRef algorithm, StringRef frequencies,
                            StringRef timingModels, bool firstCFDFC,
                            double targetCP, unsigned timeout, bool dumpLogs) {
    this->algorithm = frequencies.str();
    this->frequencies = frequencies.str();
    this->timingModels = timingModels.str();
    this->firstCFDFC = firstCFDFC;
    this->targetCP = targetCP;
    this->timeout = timeout;
    this->dumpLogs = dumpLogs;
=======
  for (ArchBB &arch : info.archs) {
    os << arch.srcBB << " -> " << arch.dstBB << " with " << arch.numTrans
       << " executions";
    if (arch.isBackEdge)
      os << " (backedge)";
    os << "\n";
>>>>>>> bad2225f
  }

  os << "\n# ================ #\n";
  os << "# Extracted CFDFCs #\n";
  os << "# ================ #\n\n";

  for (auto [idx, cfAndOpt] : llvm::enumerate(info.cfdfcs)) {
    auto &[cf, _] = cfAndOpt;
    os << "CFDFC #" << idx << ": ";
    for (size_t i = 0, e = cf->cycle.size() - 1; i < e; ++i)
      os << cf->cycle[i] << " -> ";
    os << cf->cycle.back() << "\n";
    os.indent();
    os << "- Number of executions: " << cf->numExecs << "\n";
    os << "- Number of units: " << cf->units.size() << "\n";
    os << "- Number of channels: " << cf->channels.size() << "\n";
    os << "- Number of backedges: " << cf->backedges.size() << "\n\n";
    os.unindent();
  }
<<<<<<< HEAD
#else
  void runOnOperation() override {
    ModuleOp modOp = getOperation();
    DenseMap<handshake::FuncOp, FuncInfo> funcToInfo;

    // Check that the algorithm exists
    if (ALGORITHMS.count(algorithm) > 1) {
      llvm::errs() << "Unknown algorithm '" << algorithm
                   << "', possible choices are ";
      for (auto [idx, algo] : llvm::enumerate(ALGORITHMS)) {
        llvm::errs() << algo;
        if (idx != ALGORITHMS.size() - 1)
          llvm::errs() << ", ";
      }
      return signalPassFailure();
    }
=======
>>>>>>> bad2225f

  os.flush();
}

LogicalResult
HandshakePlaceBuffersPass::placeBuffers(FuncInfo &info,
                                        TimingDatabase &timingDB) {
  // Use a wrapper around a logger to benefit from RAII
  std::error_code ec;
  BufferLogger bufLogger(info.funcOp, dumpLogs, ec);
  if (ec.value() != 0) {
    info.funcOp->emitError() << "Failed to create logger for function "
                             << info.funcOp.getName() << "\n"
                             << ec.message();
    return failure();
  }
  Logger *logger = dumpLogs ? *bufLogger : nullptr;

  // Get CFDFCs from the function unless the functions has no archs (i.e.,
  // it has a single block) in which case there are no CFDFCs
  SmallVector<CFDFC> cfdfcs;
  if (!info.archs.empty() && failed(getCFDFCs(info, logger, cfdfcs)))
    return failure();

  // All extracted CFDFCs must be optimized
  for (CFDFC &cf : cfdfcs)
    info.cfdfcs[&cf] = true;

  if (dumpLogs)
    logFuncInfo(info, *logger);

  // Solve the MILP to obtain a buffer placement
  DenseMap<Value, PlacementResult> placement;
  if (failed(getBufferPlacement(info, timingDB, logger, placement)))
    return failure();

  instantiateBuffers(placement);
  return success();
}

LogicalResult HandshakePlaceBuffersPass::getCFDFCs(FuncInfo &info,
                                                   Logger *logger,
                                                   SmallVector<CFDFC> &cfdfcs) {
  SmallVector<ArchBB> archsCopy(info.archs);

  // Store all archs in a set. We use a pointer to each arch as the key type to
  // allow us to modify their frequencies during CFDFC extractions without
  // messing up key hashes
  ArchSet archs;
  // Similarly, store all block IDs in a set.
  BBSet bbs;
  for (ArchBB &arch : archsCopy) {
    archs.insert(&arch);
    bbs.insert(arch.srcBB);
    bbs.insert(arch.dstBB);
  }

  // Set of selected archs
  ArchSet selectedArchs;
  // Number of executions
  unsigned numExecs;
  do {
    // Clear the sets of selected archs and BBs
    selectedArchs.clear();

    // Path where to dump the MILP model and solutions, if necessary
    std::string logPath = "";
    if (logger)
      logPath = logger->getLogDir() + path::get_separator().str() + "cfdfc" +
                std::to_string(cfdfcs.size());

    // Try to extract the next CFDFC
    int milpStat;
    if (failed(extractCFDFC(info.funcOp, archs, bbs, selectedArchs, numExecs,
                            logPath, &milpStat)))
      return info.funcOp->emitError()
             << "CFDFC extraction MILP failed with status " << milpStat << ". "
             << getGurobiOptStatusDesc(milpStat);
    if (numExecs == 0)
      break;

    // Create the CFDFC from the set of selected archs and BBs
    cfdfcs.emplace_back(info.funcOp, selectedArchs, numExecs);
  } while (!firstCFDFC);

  return success();
}

LogicalResult HandshakePlaceBuffersPass::getBufferPlacement(
    FuncInfo &info, TimingDatabase &timingDB, Logger *logger,
    DenseMap<Value, PlacementResult> &placement) {

  // Create Gurobi environment
  GRBEnv env = GRBEnv(true);
  env.set(GRB_IntParam_OutputFlag, 0);
  if (timeout > 0)
    env.set(GRB_DoubleParam_TimeLimit, timeout);
  env.start();

  // Create and solve the MILP
  BufferPlacementMILP *milp = nullptr;
<<<<<<< HEAD
  if (algorithm == FPGA20)
    milp = new fpga20::FPGA20Buffers(info, timingDB, env, milpLog, targetCP,
                                     targetCP * 2.0, false);
  else if (algorithm == FPGA20_LEGACY)
    milp = new fpga20::FPGA20Buffers(info, timingDB, env, milpLog, targetCP,
=======
  if (algorithm == "fpga20")
    milp = new fpga20::FPGA20Buffers(info, timingDB, env, logger, targetCP,
                                     targetCP * 2.0, false);
  else if (algorithm == "fpga20-legacy")
    milp = new fpga20::FPGA20Buffers(info, timingDB, env, logger, targetCP,
>>>>>>> bad2225f
                                     targetCP * 2.0, true);
  else if (algorithm == FPL22) {
    milp = new fpl22::FPL22Buffers(info, timingDB, env, milpLog, targetCP,
                                   targetCP * 2.0);
    delete milp;
    return success();
  }
  assert(milp && "unknown placement algorithm");
  int milpStat;
  LogicalResult res = success();
  if (failed(milp->optimize(&milpStat))) {
    res = info.funcOp->emitError()
          << "Buffer placement MILP failed with status " << milpStat
          << ", reason:" << getGurobiOptStatusDesc(milpStat);
  } else if (failed(milp->getPlacement(placement))) {
    res = info.funcOp->emitError()
          << "Failed to extract placement decisions from MILP's solution.";
  }
  delete milp;
  return res;
}
#endif // DYNAMATIC_GUROBI_NOT_INSTALLED

LogicalResult HandshakePlaceBuffersPass::placeWithoutUsingMILP() {
  // The only strategy at this point is to place buffers on the output channels
  // of all merge-like operations
  for (handshake::FuncOp funcOp : getOperation().getOps<handshake::FuncOp>()) {
    DenseMap<Value, PlacementResult> placement;
    for (auto mergeLikeOp : funcOp.getOps<MergeLikeOpInterface>()) {
      for (OpResult res : mergeLikeOp->getResults())
        placement[res] = PlacementResult{1, 1, true};
    }
    instantiateBuffers(placement);
  }
  return success();
}

void HandshakePlaceBuffersPass::instantiateBuffers(
    DenseMap<Value, PlacementResult> &placement) {
  OpBuilder builder(&getContext());
  NameAnalysis &nameAnalysis = getAnalysis<NameAnalysis>();
  for (auto &[channel, placeRes] : placement) {
    Operation *opDst = *channel.getUsers().begin();
    builder.setInsertionPoint(opDst);

    Value bufferIn = channel;
    auto placeBuffer = [&](BufferTypeEnum bufType, unsigned numSlots) {
      if (numSlots == 0)
        return;

      // Insert an opaque buffer
      auto bufOp = builder.create<handshake::BufferOp>(
          bufferIn.getLoc(), bufferIn, numSlots, bufType);
      inheritBB(opDst, bufOp);
      nameAnalysis.setName(bufOp);

      Value bufferRes = bufOp.getResult();

      opDst->replaceUsesOfWith(bufferIn, bufferRes);
      bufferIn = bufferRes;
    };

    if (placeRes.opaqueBeforeTrans) {
      placeBuffer(BufferTypeEnum::seq, placeRes.numOpaque);
      placeBuffer(BufferTypeEnum::fifo, placeRes.numTrans);
    } else {
      placeBuffer(BufferTypeEnum::fifo, placeRes.numTrans);
      placeBuffer(BufferTypeEnum::seq, placeRes.numOpaque);
    }
  }
}

std::string dynamatic::buffer::getGurobiOptStatusDesc(int status) {
  switch (status) {
  case 1:
    return "Model is loaded, but no solution information is available.";
  case 2:
    return "Model was solved to optimality (subject to tolerances), and an "
           "optimal solution is available.";
  case 3:
    return "Model was proven to be infeasible.";
  case 4:
    return "Model was proven to be either infeasible or unbounded. To obtain a "
           "more definitive conclusion, set the DualReductions parameter to 0 "
           "and reoptimize.";
  case 5:
    return "Model was proven to be unbounded.";
  case 9:
    return "Optimization terminated because the time expended exceeded the "
           "value specified in the TimeLimit parameter.";
  default:
    return "No description available for optimization status code " +
           std::to_string(status) +
           ". Check "
           "https://www.gurobi.com/documentation/current/refman/"
           "optimization_status_codes.html for more details";
  }
}

std::unique_ptr<dynamatic::DynamaticPass>
dynamatic::buffer::createHandshakePlaceBuffers(
    StringRef algorithm, StringRef frequencies, StringRef timingModels,
    bool firstCFDFC, double targetCP, unsigned timeout, bool dumpLogs) {
  return std::make_unique<HandshakePlaceBuffersPass>(
      algorithm, frequencies, timingModels, firstCFDFC, targetCP, timeout,
      dumpLogs);
}<|MERGE_RESOLUTION|>--- conflicted
+++ resolved
@@ -30,6 +30,7 @@
 #include "mlir/IR/OperationSupport.h"
 #include "mlir/IR/PatternMatch.h"
 #include "mlir/Support/IndentedOstream.h"
+#include "llvm/ADT/StringRef.h"
 #include <string>
 
 using namespace llvm::sys;
@@ -39,6 +40,11 @@
 using namespace dynamatic;
 using namespace dynamatic::buffer;
 using namespace dynamatic::experimental;
+
+/// Algorithm names.
+static const llvm::StringLiteral ON_MERGES("on-merges"), FPGA20("fpga20"),
+    FPGA20_LEGACY("fpga20-legacy"), FPL22("fpl22");
+
 namespace {
 
 /// Thin wrapper around a `Logger` that allows to conditionally create the
@@ -103,11 +109,11 @@
   // Map algorithms to the function to call to execute them
   llvm::MapVector<StringRef, LogicalResult (HandshakePlaceBuffersPass::*)()>
       allAlgorithms;
-  allAlgorithms["on-merges"] =
-      &HandshakePlaceBuffersPass::placeWithoutUsingMILP;
+  allAlgorithms[ON_MERGES] = &HandshakePlaceBuffersPass::placeWithoutUsingMILP;
 #ifndef DYNAMATIC_GUROBI_NOT_INSTALLED
-  allAlgorithms["fpga20"] = &HandshakePlaceBuffersPass::placeUsingMILP;
-  allAlgorithms["fpga20-legacy"] = &HandshakePlaceBuffersPass::placeUsingMILP;
+  allAlgorithms[FPGA20] = &HandshakePlaceBuffersPass::placeUsingMILP;
+  allAlgorithms[FPGA20_LEGACY] = &HandshakePlaceBuffersPass::placeUsingMILP;
+  allAlgorithms[FPL22] = &HandshakePlaceBuffersPass::placeUsingMILP;
 #endif // DYNAMATIC_GUROBI_NOT_INSTALLED
 
   // Check that the algorithm exists
@@ -238,35 +244,12 @@
   os << "# Archs #\n";
   os << "# ===== #\n\n";
 
-<<<<<<< HEAD
-/// Set of available algorithms for buffer placement
-static const std::string FPGA20 = "fpga20", FPGA20_LEGACY = "fpga20-legacy",
-                         FPL22 = "fpl22";
-static const std::set<std::string> ALGORITHMS{FPGA20, FPGA20_LEGACY, FPL22};
-
-namespace {
-struct HandshakePlaceBuffersPass
-    : public dynamatic::buffer::impl::HandshakePlaceBuffersBase<
-          HandshakePlaceBuffersPass> {
-
-  HandshakePlaceBuffersPass(StringRef algorithm, StringRef frequencies,
-                            StringRef timingModels, bool firstCFDFC,
-                            double targetCP, unsigned timeout, bool dumpLogs) {
-    this->algorithm = frequencies.str();
-    this->frequencies = frequencies.str();
-    this->timingModels = timingModels.str();
-    this->firstCFDFC = firstCFDFC;
-    this->targetCP = targetCP;
-    this->timeout = timeout;
-    this->dumpLogs = dumpLogs;
-=======
   for (ArchBB &arch : info.archs) {
     os << arch.srcBB << " -> " << arch.dstBB << " with " << arch.numTrans
        << " executions";
     if (arch.isBackEdge)
       os << " (backedge)";
     os << "\n";
->>>>>>> bad2225f
   }
 
   os << "\n# ================ #\n";
@@ -286,25 +269,6 @@
     os << "- Number of backedges: " << cf->backedges.size() << "\n\n";
     os.unindent();
   }
-<<<<<<< HEAD
-#else
-  void runOnOperation() override {
-    ModuleOp modOp = getOperation();
-    DenseMap<handshake::FuncOp, FuncInfo> funcToInfo;
-
-    // Check that the algorithm exists
-    if (ALGORITHMS.count(algorithm) > 1) {
-      llvm::errs() << "Unknown algorithm '" << algorithm
-                   << "', possible choices are ";
-      for (auto [idx, algo] : llvm::enumerate(ALGORITHMS)) {
-        llvm::errs() << algo;
-        if (idx != ALGORITHMS.size() - 1)
-          llvm::errs() << ", ";
-      }
-      return signalPassFailure();
-    }
-=======
->>>>>>> bad2225f
 
   os.flush();
 }
@@ -406,22 +370,14 @@
 
   // Create and solve the MILP
   BufferPlacementMILP *milp = nullptr;
-<<<<<<< HEAD
   if (algorithm == FPGA20)
-    milp = new fpga20::FPGA20Buffers(info, timingDB, env, milpLog, targetCP,
+    milp = new fpga20::FPGA20Buffers(info, timingDB, env, logger, targetCP,
                                      targetCP * 2.0, false);
   else if (algorithm == FPGA20_LEGACY)
-    milp = new fpga20::FPGA20Buffers(info, timingDB, env, milpLog, targetCP,
-=======
-  if (algorithm == "fpga20")
     milp = new fpga20::FPGA20Buffers(info, timingDB, env, logger, targetCP,
-                                     targetCP * 2.0, false);
-  else if (algorithm == "fpga20-legacy")
-    milp = new fpga20::FPGA20Buffers(info, timingDB, env, logger, targetCP,
->>>>>>> bad2225f
                                      targetCP * 2.0, true);
   else if (algorithm == FPL22) {
-    milp = new fpl22::FPL22Buffers(info, timingDB, env, milpLog, targetCP,
+    milp = new fpl22::FPL22Buffers(info, timingDB, env, logger, targetCP,
                                    targetCP * 2.0);
     delete milp;
     return success();
