--- conflicted
+++ resolved
@@ -1,1832 +1,1707 @@
-{
-  "handshake.cmpi": {
-    "latency": {
-      "64": 0.0
-    },
-    "delay": {
-      "data": {
-        "1": 1.397,
-        "2": 1.397,
-        "4": 1.585,
-        "8": 1.998,
-        "16": 1.808,
-        "32": 1.907,
-        "64": 2.048
-      },
-      "valid": {
-        "1": 1.397
-      },
-      "ready": {
-        "1": 1.4
-      },
-      "VR": 1.409,
-      "CV": 0,
-      "CR": 0,
-      "VC": 0,
-      "VD": 0
-    },
-    "inport": {
-      "transparentBuffer": 0,
-      "opaqueBuffer": 0,
-      "delay": {
-        "data": {
-          "64": 0
-        },
-        "valid": {
-          "1": 0
-        },
-        "ready": {
-          "1": 0
-        },
-        "VR": 0,
-        "CV": 0,
-        "CR": 0,
-        "VC": 0,
-        "VD": 0
-      }
-    },
-    "outport": {
-      "transparentBuffer": 0,
-      "opaqueBuffer": 0,
-      "delay": {
-        "data": {
-          "64": 0
-        },
-        "valid": {
-          "1": 0
-        },
-        "ready": {
-          "1": 0
-        },
-        "VR": 0,
-        "CV": 0,
-        "CR": 0,
-        "VC": 0,
-        "VD": 0
-      }
-    }
-  },
-  "handshake.addi": {
-    "latency": {
-      "64": 0.0
-    },
-    "delay": {
-      "data": {
-        "1": 1.397,
-        "2": 1.397,
-        "4": 2.038,
-        "8": 1.927,
-        "16": 2.047,
-        "32": 2.287,
-        "64": 2.767
-      },
-      "valid": {
-        "1": 1.397
-      },
-      "ready": {
-        "1": 1.4
-      },
-      "VR": 1.409,
-      "CV": 0,
-      "CR": 0,
-      "VC": 0,
-      "VD": 0
-    },
-    "inport": {
-      "transparentBuffer": 0,
-      "opaqueBuffer": 0,
-      "delay": {
-        "data": {
-          "64": 0
-        },
-        "valid": {
-          "1": 0
-        },
-        "ready": {
-          "1": 0
-        },
-        "VR": 0,
-        "CV": 0,
-        "CR": 0,
-        "VC": 0,
-        "VD": 0
-      }
-    },
-    "outport": {
-      "transparentBuffer": 0,
-      "opaqueBuffer": 0,
-      "delay": {
-        "data": {
-          "64": 0
-        },
-        "valid": {
-          "1": 0
-        },
-        "ready": {
-          "1": 0
-        },
-        "VR": 0,
-        "CV": 0,
-        "CR": 0,
-        "VC": 0,
-        "VD": 0
-      }
-    }
-  },
-  "handshake.subi": {
-    "latency": {
-      "64": 0.0
-    },
-    "delay": {
-      "data": {
-        "1": 1.397,
-        "2": 1.397,
-        "4": 2.038,
-        "8": 1.927,
-        "16": 2.047,
-        "32": 2.287,
-        "64": 2.767
-      },
-      "valid": {
-        "1": 1.397
-      },
-      "ready": {
-        "1": 1.4
-      },
-      "VR": 1.409,
-      "CV": 0,
-      "CR": 0,
-      "VC": 0,
-      "VD": 0
-    },
-    "inport": {
-      "transparentBuffer": 0,
-      "opaqueBuffer": 0,
-      "delay": {
-        "data": {
-          "64": 0
-        },
-        "valid": {
-          "1": 0
-        },
-        "ready": {
-          "1": 0
-        },
-        "VR": 0,
-        "CV": 0,
-        "CR": 0,
-        "VC": 0,
-        "VD": 0
-      }
-    },
-    "outport": {
-      "transparentBuffer": 0,
-      "opaqueBuffer": 0,
-      "delay": {
-        "data": {
-          "64": 0
-        },
-        "valid": {
-          "1": 0
-        },
-        "ready": {
-          "1": 0
-        },
-        "VR": 0,
-        "CV": 0,
-        "CR": 0,
-        "VC": 0,
-        "VD": 0
-      }
-    }
-  },
-  "handshake.muli": {
-    "latency": {
-      "64": 4.0
-    },
-    "delay": {
-      "data": {
-        "64": 0.0
-      },
-      "valid": {
-        "1": 0.0
-      },
-      "ready": {
-        "1": 0.0
-      },
-      "VR": 1.409,
-      "CV": 0,
-      "CR": 0,
-      "VC": 0,
-      "VD": 0
-    },
-    "inport": {
-      "transparentBuffer": 0,
-      "opaqueBuffer": 0,
-      "delay": {
-        "data": {
-          "64": 0
-        },
-        "valid": {
-          "1": 0
-        },
-        "ready": {
-          "1": 0
-        },
-        "VR": 0,
-        "CV": 0,
-        "CR": 0,
-        "VC": 0,
-        "VD": 0
-      }
-    },
-    "outport": {
-      "transparentBuffer": 0,
-      "opaqueBuffer": 0,
-      "delay": {
-        "data": {
-          "64": 0
-        },
-        "valid": {
-          "1": 0
-        },
-        "ready": {
-          "1": 0
-        },
-        "VR": 0,
-        "CV": 0,
-        "CR": 0,
-        "VC": 0,
-        "VD": 0
-      }
-    }
-  },
-  "handshake.load": {
-    "latency": {
-      "64": 1.0
-    },
-    "delay": {
-      "data": {
-        "1": 1.397,
-        "2": 1.407,
-        "4": 1.412,
-        "8": 1.412,
-        "16": 1.412,
-        "32": 1.412,
-        "64": 1.412
-      },
-      "valid": {
-        "1": 1.409
-      },
-      "ready": {
-        "1": 0.0
-      },
-      "VR": 0,
-      "CV": 0,
-      "CR": 0,
-      "VC": 0,
-      "VD": 0
-    },
-    "inport": {
-      "transparentBuffer": 0,
-      "opaqueBuffer": 0,
-      "delay": {
-        "data": {
-          "64": 0
-        },
-        "valid": {
-          "1": 0
-        },
-        "ready": {
-          "1": 0
-        },
-        "VR": 0,
-        "CV": 0,
-        "CR": 0,
-        "VC": 0,
-        "VD": 0
-      }
-    },
-    "outport": {
-      "transparentBuffer": 0,
-      "opaqueBuffer": 0,
-      "delay": {
-        "data": {
-          "64": 0
-        },
-        "valid": {
-          "1": 0
-        },
-        "ready": {
-          "1": 0
-        },
-        "VR": 0,
-        "CV": 0,
-        "CR": 0,
-        "VC": 0,
-        "VD": 0
-      }
-    }
-  },
-  "handshake.store": {
-    "latency": {
-      "64": 0.0
-    },
-    "delay": {
-      "data": {
-        "64": 0.672
-      },
-      "valid": {
-        "1": 1.397
-      },
-      "ready": {
-        "1": 1.4
-      },
-      "VR": 1.409,
-      "CV": 0,
-      "CR": 0,
-      "VC": 0,
-      "VD": 0
-    },
-    "inport": {
-      "transparentBuffer": 0,
-      "opaqueBuffer": 0,
-      "delay": {
-        "data": {
-          "64": 0
-        },
-        "valid": {
-          "1": 0
-        },
-        "ready": {
-          "1": 0
-        },
-        "VR": 0,
-        "CV": 0,
-        "CR": 0,
-        "VC": 0,
-        "VD": 0
-      }
-    },
-    "outport": {
-      "transparentBuffer": 0,
-      "opaqueBuffer": 0,
-      "delay": {
-        "data": {
-          "64": 0
-        },
-        "valid": {
-          "1": 0
-        },
-        "ready": {
-          "1": 0
-        },
-        "VR": 0,
-        "CV": 0,
-        "CR": 0,
-        "VC": 0,
-        "VD": 0
-      }
-    }
-  },
-<<<<<<< HEAD
-  "handshake.lsq_load": {
-    "latency": {
-      "64": 4.0
-    },
-    "delay": {
-      "data": {
-        "64": 0.0
-      },
-      "valid": {
-        "1": 0.0
-      },
-      "ready": {
-        "1": 0.0
-      },
-      "VR": 0,
-      "CV": 0,
-      "CR": 0,
-      "VC": 0,
-      "VD": 0
-    },
-    "inport": {
-      "transparentBuffer": 0,
-      "opaqueBuffer": 0,
-      "delay": {
-        "data": {
-          "64": 0
-        },
-        "valid": {
-          "1": 0
-        },
-        "ready": {
-          "1": 0
-        },
-        "VR": 0,
-        "CV": 0,
-        "CR": 0,
-        "VC": 0,
-        "VD": 0
-      }
-    },
-    "outport": {
-      "transparentBuffer": 0,
-      "opaqueBuffer": 0,
-      "delay": {
-        "data": {
-          "64": 0
-        },
-        "valid": {
-          "1": 0
-        },
-        "ready": {
-          "1": 0
-        },
-        "VR": 0,
-        "CV": 0,
-        "CR": 0,
-        "VC": 0,
-        "VD": 0
-      }
-    }
-  },
-  "handshake.lsq_store": {
-    "latency": {
-      "64": 0.0
-    },
-    "delay": {
-      "data": {
-        "64": 0.0
-      },
-      "valid": {
-        "1": 0.0
-      },
-      "ready": {
-        "1": 0.0
-      },
-      "VR": 0,
-      "CV": 0,
-      "CR": 0,
-      "VC": 0,
-      "VD": 0
-    },
-    "inport": {
-      "transparentBuffer": 0,
-      "opaqueBuffer": 0,
-      "delay": {
-        "data": {
-          "64": 0
-        },
-        "valid": {
-          "1": 0
-        },
-        "ready": {
-          "1": 0
-        },
-        "VR": 0,
-        "CV": 0,
-        "CR": 0,
-        "VC": 0,
-        "VD": 0
-      }
-    },
-    "outport": {
-      "transparentBuffer": 0,
-      "opaqueBuffer": 0,
-      "delay": {
-        "data": {
-          "64": 0
-        },
-        "valid": {
-          "1": 0
-        },
-        "ready": {
-          "1": 0
-        },
-        "VR": 0,
-        "CV": 0,
-        "CR": 0,
-        "VC": 0,
-        "VD": 0
-      }
-    }
-  },
-=======
->>>>>>> 815081c5
-  "handshake.merge": {
-    "latency": {
-      "64": 0.0
-    },
-    "delay": {
-      "data": {
-        "64": 1.397
-      },
-      "valid": {
-        "1": 1.397
-      },
-      "ready": {
-        "1": 0.0
-      },
-      "VR": 0,
-      "CV": 0,
-      "CR": 0,
-      "VC": 0,
-      "VD": 0
-    },
-    "inport": {
-      "transparentBuffer": 0,
-      "opaqueBuffer": 0,
-      "delay": {
-        "data": {
-          "64": 0
-        },
-        "valid": {
-          "1": 0
-        },
-        "ready": {
-          "1": 0
-        },
-        "VR": 0,
-        "CV": 0,
-        "CR": 0,
-        "VC": 0,
-        "VD": 0
-      }
-    },
-    "outport": {
-      "transparentBuffer": 0,
-      "opaqueBuffer": 0,
-      "delay": {
-        "data": {
-          "64": 0
-        },
-        "valid": {
-          "1": 0
-        },
-        "ready": {
-          "1": 0
-        },
-        "VR": 0,
-        "CV": 0,
-        "CR": 0,
-        "VC": 0,
-        "VD": 0
-      }
-    }
-  },
-  "handshake.addf": {
-    "latency": {
-      "64": 9.0
-    },
-    "delay": {
-      "data": {
-        "64": 0.0
-      },
-      "valid": {
-        "1": 0.0
-      },
-      "ready": {
-        "1": 0.0
-      },
-      "VR": 0,
-      "CV": 0,
-      "CR": 0,
-      "VC": 0,
-      "VD": 0
-    },
-    "inport": {
-      "transparentBuffer": 0,
-      "opaqueBuffer": 0,
-      "delay": {
-        "data": {
-          "64": 0
-        },
-        "valid": {
-          "1": 0
-        },
-        "ready": {
-          "1": 0
-        },
-        "VR": 0,
-        "CV": 0,
-        "CR": 0,
-        "VC": 0,
-        "VD": 0
-      }
-    },
-    "outport": {
-      "transparentBuffer": 0,
-      "opaqueBuffer": 0,
-      "delay": {
-        "data": {
-          "64": 0
-        },
-        "valid": {
-          "1": 0
-        },
-        "ready": {
-          "1": 0
-        },
-        "VR": 0,
-        "CV": 0,
-        "CR": 0,
-        "VC": 0,
-        "VD": 0
-      }
-    }
-  },
-  "handshake.subf": {
-    "latency": {
-      "64": 9.0
-    },
-    "delay": {
-      "data": {
-        "64": 0.0
-      },
-      "valid": {
-        "1": 0.0
-      },
-      "ready": {
-        "1": 1.406
-      },
-      "VR": 1.411,
-      "CV": 0,
-      "CR": 0,
-      "VC": 0,
-      "VD": 0
-    },
-    "inport": {
-      "transparentBuffer": 0,
-      "opaqueBuffer": 0,
-      "delay": {
-        "data": {
-          "64": 0
-        },
-        "valid": {
-          "1": 0
-        },
-        "ready": {
-          "1": 0
-        },
-        "VR": 0,
-        "CV": 0,
-        "CR": 0,
-        "VC": 0,
-        "VD": 0
-      }
-    },
-    "outport": {
-      "transparentBuffer": 0,
-      "opaqueBuffer": 0,
-      "delay": {
-        "data": {
-          "64": 0
-        },
-        "valid": {
-          "1": 0
-        },
-        "ready": {
-          "1": 0
-        },
-        "VR": 0,
-        "CV": 0,
-        "CR": 0,
-        "VC": 0,
-        "VD": 0
-      }
-    }
-  },
-  "handshake.mulf": {
-    "latency": {
-      "64": 4.0
-    },
-    "delay": {
-      "data": {
-        "64": 0.0
-      },
-      "valid": {
-        "1": 0.0
-      },
-      "ready": {
-        "1": 1.406
-      },
-      "VR": 1.411,
-      "CV": 0,
-      "CR": 0,
-      "VC": 0,
-      "VD": 0
-    },
-    "inport": {
-      "transparentBuffer": 0,
-      "opaqueBuffer": 0,
-      "delay": {
-        "data": {
-          "64": 0
-        },
-        "valid": {
-          "1": 0
-        },
-        "ready": {
-          "1": 0
-        },
-        "VR": 0,
-        "CV": 0,
-        "CR": 0,
-        "VC": 0,
-        "VD": 0
-      }
-    },
-    "outport": {
-      "transparentBuffer": 0,
-      "opaqueBuffer": 0,
-      "delay": {
-        "data": {
-          "64": 0
-        },
-        "valid": {
-          "1": 0
-        },
-        "ready": {
-          "1": 0
-        },
-        "VR": 0,
-        "CV": 0,
-        "CR": 0,
-        "VC": 0,
-        "VD": 0
-      }
-    }
-  },
-  "handshake.divui": {
-    "latency": {
-      "64": 36.0
-    },
-    "delay": {
-      "data": {
-        "64": 0.0
-      },
-      "valid": {
-        "1": 0.0
-      },
-      "ready": {
-        "1": 0.0
-      },
-      "VR": 0,
-      "CV": 0,
-      "CR": 0,
-      "VC": 0,
-      "VD": 0
-    },
-    "inport": {
-      "transparentBuffer": 0,
-      "opaqueBuffer": 0,
-      "delay": {
-        "data": {
-          "64": 0
-        },
-        "valid": {
-          "1": 0
-        },
-        "ready": {
-          "1": 0
-        },
-        "VR": 0,
-        "CV": 0,
-        "CR": 0,
-        "VC": 0,
-        "VD": 0
-      }
-    },
-    "outport": {
-      "transparentBuffer": 0,
-      "opaqueBuffer": 0,
-      "delay": {
-        "data": {
-          "64": 0
-        },
-        "valid": {
-          "1": 0
-        },
-        "ready": {
-          "1": 0
-        },
-        "VR": 0,
-        "CV": 0,
-        "CR": 0,
-        "VC": 0,
-        "VD": 0
-      }
-    }
-  },
-  "handshake.divsi": {
-    "latency": {
-      "64": 36.0
-    },
-    "delay": {
-      "data": {
-        "64": 0.0
-      },
-      "valid": {
-        "1": 0.0
-      },
-      "ready": {
-        "1": 0.0
-      },
-      "VR": 0,
-      "CV": 0,
-      "CR": 0,
-      "VC": 0,
-      "VD": 0
-    },
-    "inport": {
-      "transparentBuffer": 0,
-      "opaqueBuffer": 0,
-      "delay": {
-        "data": {
-          "64": 0
-        },
-        "valid": {
-          "1": 0
-        },
-        "ready": {
-          "1": 0
-        },
-        "VR": 0,
-        "CV": 0,
-        "CR": 0,
-        "VC": 0,
-        "VD": 0
-      }
-    },
-    "outport": {
-      "transparentBuffer": 0,
-      "opaqueBuffer": 0,
-      "delay": {
-        "data": {
-          "64": 0
-        },
-        "valid": {
-          "1": 0
-        },
-        "ready": {
-          "1": 0
-        },
-        "VR": 0,
-        "CV": 0,
-        "CR": 0,
-        "VC": 0,
-        "VD": 0
-      }
-    }
-  },
-  "handshake.divf": {
-    "latency": {
-      "64": 30.0
-    },
-    "delay": {
-      "data": {
-        "64": 0.0
-      },
-      "valid": {
-        "1": 0.0
-      },
-      "ready": {
-        "1": 1.406
-      },
-      "VR": 0,
-      "CV": 0,
-      "CR": 0,
-      "VC": 0,
-      "VD": 0
-    },
-    "inport": {
-      "transparentBuffer": 0,
-      "opaqueBuffer": 0,
-      "delay": {
-        "data": {
-          "64": 0
-        },
-        "valid": {
-          "1": 0
-        },
-        "ready": {
-          "1": 0
-        },
-        "VR": 0,
-        "CV": 0,
-        "CR": 0,
-        "VC": 0,
-        "VD": 0
-      }
-    },
-    "outport": {
-      "transparentBuffer": 0,
-      "opaqueBuffer": 0,
-      "delay": {
-        "data": {
-          "64": 0
-        },
-        "valid": {
-          "1": 0
-        },
-        "ready": {
-          "1": 0
-        },
-        "VR": 0,
-        "CV": 0,
-        "CR": 0,
-        "VC": 0,
-        "VD": 0
-      }
-    }
-  },
-  "handshake.cmpf": {
-    "latency": {
-      "64": 0.0
-    },
-    "delay": {
-      "data": {
-        "1": 1.397,
-        "2": 1.397,
-        "4": 2.038,
-        "8": 1.707,
-        "16": 1.775,
-        "32": 1.895,
-        "64": 2.135
-      },
-      "valid": {
-        "1": 1.397
-      },
-      "ready": {
-        "1": 1.406
-      },
-      "VR": 1.411,
-      "CV": 0,
-      "CR": 0,
-      "VC": 0,
-      "VD": 0
-    },
-    "inport": {
-      "transparentBuffer": 0,
-      "opaqueBuffer": 0,
-      "delay": {
-        "data": {
-          "64": 0
-        },
-        "valid": {
-          "1": 0
-        },
-        "ready": {
-          "1": 0
-        },
-        "VR": 0,
-        "CV": 0,
-        "CR": 0,
-        "VC": 0,
-        "VD": 0
-      }
-    },
-    "outport": {
-      "transparentBuffer": 0,
-      "opaqueBuffer": 0,
-      "delay": {
-        "data": {
-          "64": 0
-        },
-        "valid": {
-          "1": 0
-        },
-        "ready": {
-          "1": 0
-        },
-        "VR": 0,
-        "CV": 0,
-        "CR": 0,
-        "VC": 0,
-        "VD": 0
-      }
-    }
-  },
-  "handshake.control_merge": {
-    "latency": {
-      "64": 0.0
-    },
-    "delay": {
-      "data": {
-        "64": 0.0
-      },
-      "valid": {
-        "1": 1.397
-      },
-      "ready": {
-        "1": 0.0
-      },
-      "VR": 0,
-      "CV": 0,
-      "CR": 0,
-      "VC": 0,
-      "VD": 0
-    },
-    "inport": {
-      "transparentBuffer": 0,
-      "opaqueBuffer": 0,
-      "delay": {
-        "data": {
-          "64": 0
-        },
-        "valid": {
-          "1": 0
-        },
-        "ready": {
-          "1": 0
-        },
-        "VR": 0,
-        "CV": 0,
-        "CR": 0,
-        "VC": 0,
-        "VD": 0
-      }
-    },
-    "outport": {
-      "transparentBuffer": 0,
-      "opaqueBuffer": 0,
-      "delay": {
-        "data": {
-          "64": 0
-        },
-        "valid": {
-          "1": 0
-        },
-        "ready": {
-          "1": 0
-        },
-        "VR": 0,
-        "CV": 0,
-        "CR": 0,
-        "VC": 0,
-        "VD": 0
-      }
-    }
-  },
-  "handshake.fork": {
-    "latency": {
-      "64": 0.0
-    },
-    "delay": {
-      "data": {
-        "64": 0.0
-      },
-      "valid": {
-        "1": 0.1
-      },
-      "ready": {
-        "1": 0.1
-      },
-      "VR": 0,
-      "CV": 0,
-      "CR": 0,
-      "VC": 0,
-      "VD": 0
-    },
-    "inport": {
-      "transparentBuffer": 0,
-      "opaqueBuffer": 0,
-      "delay": {
-        "data": {
-          "64": 0
-        },
-        "valid": {
-          "1": 0
-        },
-        "ready": {
-          "1": 0
-        },
-        "VR": 0,
-        "CV": 0,
-        "CR": 0,
-        "VC": 0,
-        "VD": 0
-      }
-    },
-    "outport": {
-      "transparentBuffer": 0,
-      "opaqueBuffer": 0,
-      "delay": {
-        "data": {
-          "64": 0
-        },
-        "valid": {
-          "1": 0
-        },
-        "ready": {
-          "1": 0
-        },
-        "VR": 0,
-        "CV": 0,
-        "CR": 0,
-        "VC": 0,
-        "VD": 0
-      }
-    }
-  },
-  "handshake.return": {
-    "latency": {
-      "64": 0.0
-    },
-    "delay": {
-      "data": {
-        "1": 1.41,
-        "2": 1.41,
-        "4": 1.41,
-        "8": 1.412,
-        "16": 1.412,
-        "32": 1.412,
-        "64": 1.412
-      },
-      "valid": {
-        "1": 1.397
-      },
-      "ready": {
-        "1": 0.0
-      },
-      "VR": 0,
-      "CV": 0,
-      "CR": 0,
-      "VC": 0,
-      "VD": 0
-    },
-    "inport": {
-      "transparentBuffer": 0,
-      "opaqueBuffer": 0,
-      "delay": {
-        "data": {
-          "64": 0
-        },
-        "valid": {
-          "1": 0
-        },
-        "ready": {
-          "1": 0
-        },
-        "VR": 0,
-        "CV": 0,
-        "CR": 0,
-        "VC": 0,
-        "VD": 0
-      }
-    },
-    "outport": {
-      "transparentBuffer": 0,
-      "opaqueBuffer": 0,
-      "delay": {
-        "data": {
-          "64": 0
-        },
-        "valid": {
-          "1": 0
-        },
-        "ready": {
-          "1": 0
-        },
-        "VR": 0,
-        "CV": 0,
-        "CR": 0,
-        "VC": 0,
-        "VD": 0
-      }
-    }
-  },
-  "handshake.cond_br": {
-    "latency": {
-      "64": 0.0
-    },
-    "delay": {
-      "data": {
-        "64": 0.0
-      },
-      "valid": {
-        "1": 1.409
-      },
-      "ready": {
-        "1": 1.411
-      },
-      "VR": 1.412,
-      "CV": 1.4,
-      "CR": 1.412,
-      "VC": 0,
-      "VD": 0
-    },
-    "inport": {
-      "transparentBuffer": 0,
-      "opaqueBuffer": 0,
-      "delay": {
-        "data": {
-          "64": 0
-        },
-        "valid": {
-          "1": 0
-        },
-        "ready": {
-          "1": 0
-        },
-        "VR": 0,
-        "CV": 0,
-        "CR": 0,
-        "VC": 0,
-        "VD": 0
-      }
-    },
-    "outport": {
-      "transparentBuffer": 0,
-      "opaqueBuffer": 0,
-      "delay": {
-        "data": {
-          "64": 0
-        },
-        "valid": {
-          "1": 0
-        },
-        "ready": {
-          "1": 0
-        },
-        "VR": 0,
-        "CV": 0,
-        "CR": 0,
-        "VC": 0,
-        "VD": 0
-      }
-    }
-  },
-  "handshake.end": {
-    "latency": {
-      "64": 0.0
-    },
-    "delay": {
-      "data": {
-        "64": 1.397
-      },
-      "valid": {
-        "1": 0.0
-      },
-      "ready": {
-        "1": 1.397
-      },
-      "VR": 1.409,
-      "CV": 0,
-      "CR": 0,
-      "VC": 0,
-      "VD": 0
-    },
-    "inport": {
-      "transparentBuffer": 0,
-      "opaqueBuffer": 0,
-      "delay": {
-        "data": {
-          "64": 0
-        },
-        "valid": {
-          "1": 0
-        },
-        "ready": {
-          "1": 0
-        },
-        "VR": 0,
-        "CV": 0,
-        "CR": 0,
-        "VC": 0,
-        "VD": 0
-      }
-    },
-    "outport": {
-      "transparentBuffer": 0,
-      "opaqueBuffer": 0,
-      "delay": {
-        "data": {
-          "64": 0
-        },
-        "valid": {
-          "1": 0
-        },
-        "ready": {
-          "1": 0
-        },
-        "VR": 0,
-        "CV": 0,
-        "CR": 0,
-        "VC": 0,
-        "VD": 0
-      }
-    }
-  },
-  "handshake.andi": {
-    "latency": {
-      "64": 0.0
-    },
-    "delay": {
-      "data": {
-        "32": 1.397,
-        "64": 1.411
-      },
-      "valid": {
-        "1": 1.397
-      },
-      "ready": {
-        "1": 1.4
-      },
-      "VR": 1.409,
-      "CV": 0,
-      "CR": 0,
-      "VC": 0,
-      "VD": 0
-    },
-    "inport": {
-      "transparentBuffer": 0,
-      "opaqueBuffer": 0,
-      "delay": {
-        "data": {
-          "64": 0
-        },
-        "valid": {
-          "1": 0
-        },
-        "ready": {
-          "1": 0
-        },
-        "VR": 0,
-        "CV": 0,
-        "CR": 0,
-        "VC": 0,
-        "VD": 0
-      }
-    },
-    "outport": {
-      "transparentBuffer": 0,
-      "opaqueBuffer": 0,
-      "delay": {
-        "data": {
-          "64": 0
-        },
-        "valid": {
-          "1": 0
-        },
-        "ready": {
-          "1": 0
-        },
-        "VR": 0,
-        "CV": 0,
-        "CR": 0,
-        "VC": 0,
-        "VD": 0
-      }
-    }
-  },
-  "handshake.ori": {
-    "latency": {
-      "64": 0.0
-    },
-    "delay": {
-      "data": {
-        "32": 1.397,
-        "64": 1.411
-      },
-      "valid": {
-        "1": 1.397
-      },
-      "ready": {
-        "1": 1.4
-      },
-      "VR": 1.409,
-      "CV": 0,
-      "CR": 0,
-      "VC": 0,
-      "VD": 0
-    },
-    "inport": {
-      "transparentBuffer": 0,
-      "opaqueBuffer": 0,
-      "delay": {
-        "data": {
-          "64": 0
-        },
-        "valid": {
-          "1": 0
-        },
-        "ready": {
-          "1": 0
-        },
-        "VR": 0,
-        "CV": 0,
-        "CR": 0,
-        "VC": 0,
-        "VD": 0
-      }
-    },
-    "outport": {
-      "transparentBuffer": 0,
-      "opaqueBuffer": 0,
-      "delay": {
-        "data": {
-          "64": 0
-        },
-        "valid": {
-          "1": 0
-        },
-        "ready": {
-          "1": 0
-        },
-        "VR": 0,
-        "CV": 0,
-        "CR": 0,
-        "VC": 0,
-        "VD": 0
-      }
-    }
-  },
-  "handshake.xori": {
-    "latency": {
-      "64": 0.0
-    },
-    "delay": {
-      "data": {
-        "32": 1.397,
-        "64": 1.411
-      },
-      "valid": {
-        "1": 1.397
-      },
-      "ready": {
-        "1": 1.4
-      },
-      "VR": 1.409,
-      "CV": 0,
-      "CR": 0,
-      "VC": 0,
-      "VD": 0
-    },
-    "inport": {
-      "transparentBuffer": 0,
-      "opaqueBuffer": 0,
-      "delay": {
-        "data": {
-          "64": 0
-        },
-        "valid": {
-          "1": 0
-        },
-        "ready": {
-          "1": 0
-        },
-        "VR": 0,
-        "CV": 0,
-        "CR": 0,
-        "VC": 0,
-        "VD": 0
-      }
-    },
-    "outport": {
-      "transparentBuffer": 0,
-      "opaqueBuffer": 0,
-      "delay": {
-        "data": {
-          "64": 0
-        },
-        "valid": {
-          "1": 0
-        },
-        "ready": {
-          "1": 0
-        },
-        "VR": 0,
-        "CV": 0,
-        "CR": 0,
-        "VC": 0,
-        "VD": 0
-      }
-    }
-  },
-  "handshake.shli": {
-    "latency": {
-      "64": 0.0
-    },
-    "delay": {
-      "data": {
-        "1": 0.672,
-        "2": 0.672,
-        "4": 1.998,
-        "8": 2.184,
-        "16": 3.132,
-        "32": 3.466,
-        "64": 5.322
-      },
-      "valid": {
-        "1": 1.397
-      },
-      "ready": {
-        "1": 1.4
-      },
-      "VR": 1.409,
-      "CV": 0,
-      "CR": 0,
-      "VC": 0,
-      "VD": 0
-    },
-    "inport": {
-      "transparentBuffer": 0,
-      "opaqueBuffer": 0,
-      "delay": {
-        "data": {
-          "64": 0
-        },
-        "valid": {
-          "1": 0
-        },
-        "ready": {
-          "1": 0
-        },
-        "VR": 0,
-        "CV": 0,
-        "CR": 0,
-        "VC": 0,
-        "VD": 0
-      }
-    },
-    "outport": {
-      "transparentBuffer": 0,
-      "opaqueBuffer": 0,
-      "delay": {
-        "data": {
-          "64": 0
-        },
-        "valid": {
-          "1": 0
-        },
-        "ready": {
-          "1": 0
-        },
-        "VR": 0,
-        "CV": 0,
-        "CR": 0,
-        "VC": 0,
-        "VD": 0
-      }
-    }
-  },
-  "handshake.shrsi": {
-    "latency": {
-      "64": 0.0
-    },
-    "delay": {
-      "data": {
-        "1": 0.672,
-        "2": 1.397,
-        "4": 1.592,
-        "8": 2.194,
-        "16": 3.023,
-        "32": 3.312,
-        "64": 4.531
-      },
-      "valid": {
-        "1": 1.397
-      },
-      "ready": {
-        "1": 1.4
-      },
-      "VR": 1.409,
-      "CV": 0,
-      "CR": 0,
-      "VC": 0,
-      "VD": 0
-    },
-    "inport": {
-      "transparentBuffer": 0,
-      "opaqueBuffer": 0,
-      "delay": {
-        "data": {
-          "64": 0
-        },
-        "valid": {
-          "1": 0
-        },
-        "ready": {
-          "1": 0
-        },
-        "VR": 0,
-        "CV": 0,
-        "CR": 0,
-        "VC": 0,
-        "VD": 0
-      }
-    },
-    "outport": {
-      "transparentBuffer": 0,
-      "opaqueBuffer": 0,
-      "delay": {
-        "data": {
-          "64": 0
-        },
-        "valid": {
-          "1": 0
-        },
-        "ready": {
-          "1": 0
-        },
-        "VR": 0,
-        "CV": 0,
-        "CR": 0,
-        "VC": 0,
-        "VD": 0
-      }
-    }
-  },
-  "handshake.shrui": {
-    "latency": {
-      "64": 0.0
-    },
-    "delay": {
-      "data": {
-        "1": 0.672,
-        "2": 1.397,
-        "4": 1.748,
-        "8": 2.184,
-        "16": 3.249,
-        "32": 3.249,
-        "64": 4.338
-      },
-      "valid": {
-        "1": 1.397
-      },
-      "ready": {
-        "1": 1.4
-      },
-      "VR": 1.409,
-      "CV": 0,
-      "CR": 0,
-      "VC": 0,
-      "VD": 0
-    },
-    "inport": {
-      "transparentBuffer": 0,
-      "opaqueBuffer": 0,
-      "delay": {
-        "data": {
-          "64": 0
-        },
-        "valid": {
-          "1": 0
-        },
-        "ready": {
-          "1": 0
-        },
-        "VR": 0,
-        "CV": 0,
-        "CR": 0,
-        "VC": 0,
-        "VD": 0
-      }
-    },
-    "outport": {
-      "transparentBuffer": 0,
-      "opaqueBuffer": 0,
-      "delay": {
-        "data": {
-          "64": 0
-        },
-        "valid": {
-          "1": 0
-        },
-        "ready": {
-          "1": 0
-        },
-        "VR": 0,
-        "CV": 0,
-        "CR": 0,
-        "VC": 0,
-        "VD": 0
-      }
-    }
-  },
-  "handshake.select": {
-    "latency": {
-      "64": 0.0
-    },
-    "delay": {
-      "data": {
-        "64": 1.397
-      },
-      "valid": {
-        "1": 1.397
-      },
-      "ready": {
-        "1": 1.412
-      },
-      "VR": 2.061,
-      "CV": 0,
-      "CR": 0,
-      "VC": 0,
-      "VD": 0
-    },
-    "inport": {
-      "transparentBuffer": 0,
-      "opaqueBuffer": 0,
-      "delay": {
-        "data": {
-          "64": 0
-        },
-        "valid": {
-          "1": 0
-        },
-        "ready": {
-          "1": 0
-        },
-        "VR": 0,
-        "CV": 0,
-        "CR": 0,
-        "VC": 0,
-        "VD": 0
-      }
-    },
-    "outport": {
-      "transparentBuffer": 0,
-      "opaqueBuffer": 0,
-      "delay": {
-        "data": {
-          "64": 0
-        },
-        "valid": {
-          "1": 0
-        },
-        "ready": {
-          "1": 0
-        },
-        "VR": 0,
-        "CV": 0,
-        "CR": 0,
-        "VC": 0,
-        "VD": 0
-      }
-    }
-  },
-  "handshake.mux": {
-    "latency": {
-      "64": 0.0
-    },
-    "delay": {
-      "data": {
-        "1": 1.41,
-        "64": 1.412
-      },
-      "valid": {
-        "1": 1.397
-      },
-      "ready": {
-        "1": 0.0
-      },
-      "VR": 1.412,
-      "CV": 1.397,
-      "CR": 1.412,
-      "VC": 0,
-      "VD": 0
-    },
-    "inport": {
-      "transparentBuffer": 0,
-      "opaqueBuffer": 0,
-      "delay": {
-        "data": {
-          "64": 0
-        },
-        "valid": {
-          "1": 0
-        },
-        "ready": {
-          "1": 0
-        },
-        "VR": 0,
-        "CV": 0,
-        "CR": 0,
-        "VC": 0,
-        "VD": 0
-      }
-    },
-    "outport": {
-      "transparentBuffer": 0,
-      "opaqueBuffer": 0,
-      "delay": {
-        "data": {
-          "64": 0
-        },
-        "valid": {
-          "1": 0
-        },
-        "ready": {
-          "1": 0
-        },
-        "VR": 0,
-        "CV": 0,
-        "CR": 0,
-        "VC": 0,
-        "VD": 0
-      }
-    }
-  }
-}
+{
+  "handshake.cmpi": {
+    "latency": {
+      "64": 0.0
+    },
+    "delay": {
+      "data": {
+        "1": 1.397,
+        "2": 1.397,
+        "4": 1.585,
+        "8": 1.998,
+        "16": 1.808,
+        "32": 1.907,
+        "64": 2.048
+      },
+      "valid": {
+        "1": 1.397
+      },
+      "ready": {
+        "1": 1.4
+      },
+      "VR": 1.409,
+      "CV": 0,
+      "CR": 0,
+      "VC": 0,
+      "VD": 0
+    },
+    "inport": {
+      "transparentBuffer": 0,
+      "opaqueBuffer": 0,
+      "delay": {
+        "data": {
+          "64": 0
+        },
+        "valid": {
+          "1": 0
+        },
+        "ready": {
+          "1": 0
+        },
+        "VR": 0,
+        "CV": 0,
+        "CR": 0,
+        "VC": 0,
+        "VD": 0
+      }
+    },
+    "outport": {
+      "transparentBuffer": 0,
+      "opaqueBuffer": 0,
+      "delay": {
+        "data": {
+          "64": 0
+        },
+        "valid": {
+          "1": 0
+        },
+        "ready": {
+          "1": 0
+        },
+        "VR": 0,
+        "CV": 0,
+        "CR": 0,
+        "VC": 0,
+        "VD": 0
+      }
+    }
+  },
+  "handshake.addi": {
+    "latency": {
+      "64": 0.0
+    },
+    "delay": {
+      "data": {
+        "1": 1.397,
+        "2": 1.397,
+        "4": 2.038,
+        "8": 1.927,
+        "16": 2.047,
+        "32": 2.287,
+        "64": 2.767
+      },
+      "valid": {
+        "1": 1.397
+      },
+      "ready": {
+        "1": 1.4
+      },
+      "VR": 1.409,
+      "CV": 0,
+      "CR": 0,
+      "VC": 0,
+      "VD": 0
+    },
+    "inport": {
+      "transparentBuffer": 0,
+      "opaqueBuffer": 0,
+      "delay": {
+        "data": {
+          "64": 0
+        },
+        "valid": {
+          "1": 0
+        },
+        "ready": {
+          "1": 0
+        },
+        "VR": 0,
+        "CV": 0,
+        "CR": 0,
+        "VC": 0,
+        "VD": 0
+      }
+    },
+    "outport": {
+      "transparentBuffer": 0,
+      "opaqueBuffer": 0,
+      "delay": {
+        "data": {
+          "64": 0
+        },
+        "valid": {
+          "1": 0
+        },
+        "ready": {
+          "1": 0
+        },
+        "VR": 0,
+        "CV": 0,
+        "CR": 0,
+        "VC": 0,
+        "VD": 0
+      }
+    }
+  },
+  "handshake.subi": {
+    "latency": {
+      "64": 0.0
+    },
+    "delay": {
+      "data": {
+        "1": 1.397,
+        "2": 1.397,
+        "4": 2.038,
+        "8": 1.927,
+        "16": 2.047,
+        "32": 2.287,
+        "64": 2.767
+      },
+      "valid": {
+        "1": 1.397
+      },
+      "ready": {
+        "1": 1.4
+      },
+      "VR": 1.409,
+      "CV": 0,
+      "CR": 0,
+      "VC": 0,
+      "VD": 0
+    },
+    "inport": {
+      "transparentBuffer": 0,
+      "opaqueBuffer": 0,
+      "delay": {
+        "data": {
+          "64": 0
+        },
+        "valid": {
+          "1": 0
+        },
+        "ready": {
+          "1": 0
+        },
+        "VR": 0,
+        "CV": 0,
+        "CR": 0,
+        "VC": 0,
+        "VD": 0
+      }
+    },
+    "outport": {
+      "transparentBuffer": 0,
+      "opaqueBuffer": 0,
+      "delay": {
+        "data": {
+          "64": 0
+        },
+        "valid": {
+          "1": 0
+        },
+        "ready": {
+          "1": 0
+        },
+        "VR": 0,
+        "CV": 0,
+        "CR": 0,
+        "VC": 0,
+        "VD": 0
+      }
+    }
+  },
+  "handshake.muli": {
+    "latency": {
+      "64": 4.0
+    },
+    "delay": {
+      "data": {
+        "64": 0.0
+      },
+      "valid": {
+        "1": 0.0
+      },
+      "ready": {
+        "1": 0.0
+      },
+      "VR": 1.409,
+      "CV": 0,
+      "CR": 0,
+      "VC": 0,
+      "VD": 0
+    },
+    "inport": {
+      "transparentBuffer": 0,
+      "opaqueBuffer": 0,
+      "delay": {
+        "data": {
+          "64": 0
+        },
+        "valid": {
+          "1": 0
+        },
+        "ready": {
+          "1": 0
+        },
+        "VR": 0,
+        "CV": 0,
+        "CR": 0,
+        "VC": 0,
+        "VD": 0
+      }
+    },
+    "outport": {
+      "transparentBuffer": 0,
+      "opaqueBuffer": 0,
+      "delay": {
+        "data": {
+          "64": 0
+        },
+        "valid": {
+          "1": 0
+        },
+        "ready": {
+          "1": 0
+        },
+        "VR": 0,
+        "CV": 0,
+        "CR": 0,
+        "VC": 0,
+        "VD": 0
+      }
+    }
+  },
+  "handshake.load": {
+    "latency": {
+      "64": 1.0
+    },
+    "delay": {
+      "data": {
+        "1": 1.397,
+        "2": 1.407,
+        "4": 1.412,
+        "8": 1.412,
+        "16": 1.412,
+        "32": 1.412,
+        "64": 1.412
+      },
+      "valid": {
+        "1": 1.409
+      },
+      "ready": {
+        "1": 0.0
+      },
+      "VR": 0,
+      "CV": 0,
+      "CR": 0,
+      "VC": 0,
+      "VD": 0
+    },
+    "inport": {
+      "transparentBuffer": 0,
+      "opaqueBuffer": 0,
+      "delay": {
+        "data": {
+          "64": 0
+        },
+        "valid": {
+          "1": 0
+        },
+        "ready": {
+          "1": 0
+        },
+        "VR": 0,
+        "CV": 0,
+        "CR": 0,
+        "VC": 0,
+        "VD": 0
+      }
+    },
+    "outport": {
+      "transparentBuffer": 0,
+      "opaqueBuffer": 0,
+      "delay": {
+        "data": {
+          "64": 0
+        },
+        "valid": {
+          "1": 0
+        },
+        "ready": {
+          "1": 0
+        },
+        "VR": 0,
+        "CV": 0,
+        "CR": 0,
+        "VC": 0,
+        "VD": 0
+      }
+    }
+  },
+  "handshake.store": {
+    "latency": {
+      "64": 0.0
+    },
+    "delay": {
+      "data": {
+        "64": 0.672
+      },
+      "valid": {
+        "1": 1.397
+      },
+      "ready": {
+        "1": 1.4
+      },
+      "VR": 1.409,
+      "CV": 0,
+      "CR": 0,
+      "VC": 0,
+      "VD": 0
+    },
+    "inport": {
+      "transparentBuffer": 0,
+      "opaqueBuffer": 0,
+      "delay": {
+        "data": {
+          "64": 0
+        },
+        "valid": {
+          "1": 0
+        },
+        "ready": {
+          "1": 0
+        },
+        "VR": 0,
+        "CV": 0,
+        "CR": 0,
+        "VC": 0,
+        "VD": 0
+      }
+    },
+    "outport": {
+      "transparentBuffer": 0,
+      "opaqueBuffer": 0,
+      "delay": {
+        "data": {
+          "64": 0
+        },
+        "valid": {
+          "1": 0
+        },
+        "ready": {
+          "1": 0
+        },
+        "VR": 0,
+        "CV": 0,
+        "CR": 0,
+        "VC": 0,
+        "VD": 0
+      }
+    }
+  },
+  "handshake.merge": {
+    "latency": {
+      "64": 0.0
+    },
+    "delay": {
+      "data": {
+        "64": 1.397
+      },
+      "valid": {
+        "1": 1.397
+      },
+      "ready": {
+        "1": 0.0
+      },
+      "VR": 0,
+      "CV": 0,
+      "CR": 0,
+      "VC": 0,
+      "VD": 0
+    },
+    "inport": {
+      "transparentBuffer": 0,
+      "opaqueBuffer": 0,
+      "delay": {
+        "data": {
+          "64": 0
+        },
+        "valid": {
+          "1": 0
+        },
+        "ready": {
+          "1": 0
+        },
+        "VR": 0,
+        "CV": 0,
+        "CR": 0,
+        "VC": 0,
+        "VD": 0
+      }
+    },
+    "outport": {
+      "transparentBuffer": 0,
+      "opaqueBuffer": 0,
+      "delay": {
+        "data": {
+          "64": 0
+        },
+        "valid": {
+          "1": 0
+        },
+        "ready": {
+          "1": 0
+        },
+        "VR": 0,
+        "CV": 0,
+        "CR": 0,
+        "VC": 0,
+        "VD": 0
+      }
+    }
+  },
+  "handshake.addf": {
+    "latency": {
+      "64": 9.0
+    },
+    "delay": {
+      "data": {
+        "64": 0.0
+      },
+      "valid": {
+        "1": 0.0
+      },
+      "ready": {
+        "1": 0.0
+      },
+      "VR": 0,
+      "CV": 0,
+      "CR": 0,
+      "VC": 0,
+      "VD": 0
+    },
+    "inport": {
+      "transparentBuffer": 0,
+      "opaqueBuffer": 0,
+      "delay": {
+        "data": {
+          "64": 0
+        },
+        "valid": {
+          "1": 0
+        },
+        "ready": {
+          "1": 0
+        },
+        "VR": 0,
+        "CV": 0,
+        "CR": 0,
+        "VC": 0,
+        "VD": 0
+      }
+    },
+    "outport": {
+      "transparentBuffer": 0,
+      "opaqueBuffer": 0,
+      "delay": {
+        "data": {
+          "64": 0
+        },
+        "valid": {
+          "1": 0
+        },
+        "ready": {
+          "1": 0
+        },
+        "VR": 0,
+        "CV": 0,
+        "CR": 0,
+        "VC": 0,
+        "VD": 0
+      }
+    }
+  },
+  "handshake.subf": {
+    "latency": {
+      "64": 9.0
+    },
+    "delay": {
+      "data": {
+        "64": 0.0
+      },
+      "valid": {
+        "1": 0.0
+      },
+      "ready": {
+        "1": 1.406
+      },
+      "VR": 1.411,
+      "CV": 0,
+      "CR": 0,
+      "VC": 0,
+      "VD": 0
+    },
+    "inport": {
+      "transparentBuffer": 0,
+      "opaqueBuffer": 0,
+      "delay": {
+        "data": {
+          "64": 0
+        },
+        "valid": {
+          "1": 0
+        },
+        "ready": {
+          "1": 0
+        },
+        "VR": 0,
+        "CV": 0,
+        "CR": 0,
+        "VC": 0,
+        "VD": 0
+      }
+    },
+    "outport": {
+      "transparentBuffer": 0,
+      "opaqueBuffer": 0,
+      "delay": {
+        "data": {
+          "64": 0
+        },
+        "valid": {
+          "1": 0
+        },
+        "ready": {
+          "1": 0
+        },
+        "VR": 0,
+        "CV": 0,
+        "CR": 0,
+        "VC": 0,
+        "VD": 0
+      }
+    }
+  },
+  "handshake.mulf": {
+    "latency": {
+      "64": 4.0
+    },
+    "delay": {
+      "data": {
+        "64": 0.0
+      },
+      "valid": {
+        "1": 0.0
+      },
+      "ready": {
+        "1": 1.406
+      },
+      "VR": 1.411,
+      "CV": 0,
+      "CR": 0,
+      "VC": 0,
+      "VD": 0
+    },
+    "inport": {
+      "transparentBuffer": 0,
+      "opaqueBuffer": 0,
+      "delay": {
+        "data": {
+          "64": 0
+        },
+        "valid": {
+          "1": 0
+        },
+        "ready": {
+          "1": 0
+        },
+        "VR": 0,
+        "CV": 0,
+        "CR": 0,
+        "VC": 0,
+        "VD": 0
+      }
+    },
+    "outport": {
+      "transparentBuffer": 0,
+      "opaqueBuffer": 0,
+      "delay": {
+        "data": {
+          "64": 0
+        },
+        "valid": {
+          "1": 0
+        },
+        "ready": {
+          "1": 0
+        },
+        "VR": 0,
+        "CV": 0,
+        "CR": 0,
+        "VC": 0,
+        "VD": 0
+      }
+    }
+  },
+  "handshake.divui": {
+    "latency": {
+      "64": 36.0
+    },
+    "delay": {
+      "data": {
+        "64": 0.0
+      },
+      "valid": {
+        "1": 0.0
+      },
+      "ready": {
+        "1": 0.0
+      },
+      "VR": 0,
+      "CV": 0,
+      "CR": 0,
+      "VC": 0,
+      "VD": 0
+    },
+    "inport": {
+      "transparentBuffer": 0,
+      "opaqueBuffer": 0,
+      "delay": {
+        "data": {
+          "64": 0
+        },
+        "valid": {
+          "1": 0
+        },
+        "ready": {
+          "1": 0
+        },
+        "VR": 0,
+        "CV": 0,
+        "CR": 0,
+        "VC": 0,
+        "VD": 0
+      }
+    },
+    "outport": {
+      "transparentBuffer": 0,
+      "opaqueBuffer": 0,
+      "delay": {
+        "data": {
+          "64": 0
+        },
+        "valid": {
+          "1": 0
+        },
+        "ready": {
+          "1": 0
+        },
+        "VR": 0,
+        "CV": 0,
+        "CR": 0,
+        "VC": 0,
+        "VD": 0
+      }
+    }
+  },
+  "handshake.divsi": {
+    "latency": {
+      "64": 36.0
+    },
+    "delay": {
+      "data": {
+        "64": 0.0
+      },
+      "valid": {
+        "1": 0.0
+      },
+      "ready": {
+        "1": 0.0
+      },
+      "VR": 0,
+      "CV": 0,
+      "CR": 0,
+      "VC": 0,
+      "VD": 0
+    },
+    "inport": {
+      "transparentBuffer": 0,
+      "opaqueBuffer": 0,
+      "delay": {
+        "data": {
+          "64": 0
+        },
+        "valid": {
+          "1": 0
+        },
+        "ready": {
+          "1": 0
+        },
+        "VR": 0,
+        "CV": 0,
+        "CR": 0,
+        "VC": 0,
+        "VD": 0
+      }
+    },
+    "outport": {
+      "transparentBuffer": 0,
+      "opaqueBuffer": 0,
+      "delay": {
+        "data": {
+          "64": 0
+        },
+        "valid": {
+          "1": 0
+        },
+        "ready": {
+          "1": 0
+        },
+        "VR": 0,
+        "CV": 0,
+        "CR": 0,
+        "VC": 0,
+        "VD": 0
+      }
+    }
+  },
+  "handshake.divf": {
+    "latency": {
+      "64": 30.0
+    },
+    "delay": {
+      "data": {
+        "64": 0.0
+      },
+      "valid": {
+        "1": 0.0
+      },
+      "ready": {
+        "1": 1.406
+      },
+      "VR": 0,
+      "CV": 0,
+      "CR": 0,
+      "VC": 0,
+      "VD": 0
+    },
+    "inport": {
+      "transparentBuffer": 0,
+      "opaqueBuffer": 0,
+      "delay": {
+        "data": {
+          "64": 0
+        },
+        "valid": {
+          "1": 0
+        },
+        "ready": {
+          "1": 0
+        },
+        "VR": 0,
+        "CV": 0,
+        "CR": 0,
+        "VC": 0,
+        "VD": 0
+      }
+    },
+    "outport": {
+      "transparentBuffer": 0,
+      "opaqueBuffer": 0,
+      "delay": {
+        "data": {
+          "64": 0
+        },
+        "valid": {
+          "1": 0
+        },
+        "ready": {
+          "1": 0
+        },
+        "VR": 0,
+        "CV": 0,
+        "CR": 0,
+        "VC": 0,
+        "VD": 0
+      }
+    }
+  },
+  "handshake.cmpf": {
+    "latency": {
+      "64": 0.0
+    },
+    "delay": {
+      "data": {
+        "1": 1.397,
+        "2": 1.397,
+        "4": 2.038,
+        "8": 1.707,
+        "16": 1.775,
+        "32": 1.895,
+        "64": 2.135
+      },
+      "valid": {
+        "1": 1.397
+      },
+      "ready": {
+        "1": 1.406
+      },
+      "VR": 1.411,
+      "CV": 0,
+      "CR": 0,
+      "VC": 0,
+      "VD": 0
+    },
+    "inport": {
+      "transparentBuffer": 0,
+      "opaqueBuffer": 0,
+      "delay": {
+        "data": {
+          "64": 0
+        },
+        "valid": {
+          "1": 0
+        },
+        "ready": {
+          "1": 0
+        },
+        "VR": 0,
+        "CV": 0,
+        "CR": 0,
+        "VC": 0,
+        "VD": 0
+      }
+    },
+    "outport": {
+      "transparentBuffer": 0,
+      "opaqueBuffer": 0,
+      "delay": {
+        "data": {
+          "64": 0
+        },
+        "valid": {
+          "1": 0
+        },
+        "ready": {
+          "1": 0
+        },
+        "VR": 0,
+        "CV": 0,
+        "CR": 0,
+        "VC": 0,
+        "VD": 0
+      }
+    }
+  },
+  "handshake.control_merge": {
+    "latency": {
+      "64": 0.0
+    },
+    "delay": {
+      "data": {
+        "64": 0.0
+      },
+      "valid": {
+        "1": 1.397
+      },
+      "ready": {
+        "1": 0.0
+      },
+      "VR": 0,
+      "CV": 0,
+      "CR": 0,
+      "VC": 0,
+      "VD": 0
+    },
+    "inport": {
+      "transparentBuffer": 0,
+      "opaqueBuffer": 0,
+      "delay": {
+        "data": {
+          "64": 0
+        },
+        "valid": {
+          "1": 0
+        },
+        "ready": {
+          "1": 0
+        },
+        "VR": 0,
+        "CV": 0,
+        "CR": 0,
+        "VC": 0,
+        "VD": 0
+      }
+    },
+    "outport": {
+      "transparentBuffer": 0,
+      "opaqueBuffer": 0,
+      "delay": {
+        "data": {
+          "64": 0
+        },
+        "valid": {
+          "1": 0
+        },
+        "ready": {
+          "1": 0
+        },
+        "VR": 0,
+        "CV": 0,
+        "CR": 0,
+        "VC": 0,
+        "VD": 0
+      }
+    }
+  },
+  "handshake.fork": {
+    "latency": {
+      "64": 0.0
+    },
+    "delay": {
+      "data": {
+        "64": 0.0
+      },
+      "valid": {
+        "1": 0.1
+      },
+      "ready": {
+        "1": 0.1
+      },
+      "VR": 0,
+      "CV": 0,
+      "CR": 0,
+      "VC": 0,
+      "VD": 0
+    },
+    "inport": {
+      "transparentBuffer": 0,
+      "opaqueBuffer": 0,
+      "delay": {
+        "data": {
+          "64": 0
+        },
+        "valid": {
+          "1": 0
+        },
+        "ready": {
+          "1": 0
+        },
+        "VR": 0,
+        "CV": 0,
+        "CR": 0,
+        "VC": 0,
+        "VD": 0
+      }
+    },
+    "outport": {
+      "transparentBuffer": 0,
+      "opaqueBuffer": 0,
+      "delay": {
+        "data": {
+          "64": 0
+        },
+        "valid": {
+          "1": 0
+        },
+        "ready": {
+          "1": 0
+        },
+        "VR": 0,
+        "CV": 0,
+        "CR": 0,
+        "VC": 0,
+        "VD": 0
+      }
+    }
+  },
+  "handshake.return": {
+    "latency": {
+      "64": 0.0
+    },
+    "delay": {
+      "data": {
+        "1": 1.41,
+        "2": 1.41,
+        "4": 1.41,
+        "8": 1.412,
+        "16": 1.412,
+        "32": 1.412,
+        "64": 1.412
+      },
+      "valid": {
+        "1": 1.397
+      },
+      "ready": {
+        "1": 0.0
+      },
+      "VR": 0,
+      "CV": 0,
+      "CR": 0,
+      "VC": 0,
+      "VD": 0
+    },
+    "inport": {
+      "transparentBuffer": 0,
+      "opaqueBuffer": 0,
+      "delay": {
+        "data": {
+          "64": 0
+        },
+        "valid": {
+          "1": 0
+        },
+        "ready": {
+          "1": 0
+        },
+        "VR": 0,
+        "CV": 0,
+        "CR": 0,
+        "VC": 0,
+        "VD": 0
+      }
+    },
+    "outport": {
+      "transparentBuffer": 0,
+      "opaqueBuffer": 0,
+      "delay": {
+        "data": {
+          "64": 0
+        },
+        "valid": {
+          "1": 0
+        },
+        "ready": {
+          "1": 0
+        },
+        "VR": 0,
+        "CV": 0,
+        "CR": 0,
+        "VC": 0,
+        "VD": 0
+      }
+    }
+  },
+  "handshake.cond_br": {
+    "latency": {
+      "64": 0.0
+    },
+    "delay": {
+      "data": {
+        "64": 0.0
+      },
+      "valid": {
+        "1": 1.409
+      },
+      "ready": {
+        "1": 1.411
+      },
+      "VR": 1.412,
+      "CV": 1.4,
+      "CR": 1.412,
+      "VC": 0,
+      "VD": 0
+    },
+    "inport": {
+      "transparentBuffer": 0,
+      "opaqueBuffer": 0,
+      "delay": {
+        "data": {
+          "64": 0
+        },
+        "valid": {
+          "1": 0
+        },
+        "ready": {
+          "1": 0
+        },
+        "VR": 0,
+        "CV": 0,
+        "CR": 0,
+        "VC": 0,
+        "VD": 0
+      }
+    },
+    "outport": {
+      "transparentBuffer": 0,
+      "opaqueBuffer": 0,
+      "delay": {
+        "data": {
+          "64": 0
+        },
+        "valid": {
+          "1": 0
+        },
+        "ready": {
+          "1": 0
+        },
+        "VR": 0,
+        "CV": 0,
+        "CR": 0,
+        "VC": 0,
+        "VD": 0
+      }
+    }
+  },
+  "handshake.end": {
+    "latency": {
+      "64": 0.0
+    },
+    "delay": {
+      "data": {
+        "64": 1.397
+      },
+      "valid": {
+        "1": 0.0
+      },
+      "ready": {
+        "1": 1.397
+      },
+      "VR": 1.409,
+      "CV": 0,
+      "CR": 0,
+      "VC": 0,
+      "VD": 0
+    },
+    "inport": {
+      "transparentBuffer": 0,
+      "opaqueBuffer": 0,
+      "delay": {
+        "data": {
+          "64": 0
+        },
+        "valid": {
+          "1": 0
+        },
+        "ready": {
+          "1": 0
+        },
+        "VR": 0,
+        "CV": 0,
+        "CR": 0,
+        "VC": 0,
+        "VD": 0
+      }
+    },
+    "outport": {
+      "transparentBuffer": 0,
+      "opaqueBuffer": 0,
+      "delay": {
+        "data": {
+          "64": 0
+        },
+        "valid": {
+          "1": 0
+        },
+        "ready": {
+          "1": 0
+        },
+        "VR": 0,
+        "CV": 0,
+        "CR": 0,
+        "VC": 0,
+        "VD": 0
+      }
+    }
+  },
+  "handshake.andi": {
+    "latency": {
+      "64": 0.0
+    },
+    "delay": {
+      "data": {
+        "32": 1.397,
+        "64": 1.411
+      },
+      "valid": {
+        "1": 1.397
+      },
+      "ready": {
+        "1": 1.4
+      },
+      "VR": 1.409,
+      "CV": 0,
+      "CR": 0,
+      "VC": 0,
+      "VD": 0
+    },
+    "inport": {
+      "transparentBuffer": 0,
+      "opaqueBuffer": 0,
+      "delay": {
+        "data": {
+          "64": 0
+        },
+        "valid": {
+          "1": 0
+        },
+        "ready": {
+          "1": 0
+        },
+        "VR": 0,
+        "CV": 0,
+        "CR": 0,
+        "VC": 0,
+        "VD": 0
+      }
+    },
+    "outport": {
+      "transparentBuffer": 0,
+      "opaqueBuffer": 0,
+      "delay": {
+        "data": {
+          "64": 0
+        },
+        "valid": {
+          "1": 0
+        },
+        "ready": {
+          "1": 0
+        },
+        "VR": 0,
+        "CV": 0,
+        "CR": 0,
+        "VC": 0,
+        "VD": 0
+      }
+    }
+  },
+  "handshake.ori": {
+    "latency": {
+      "64": 0.0
+    },
+    "delay": {
+      "data": {
+        "32": 1.397,
+        "64": 1.411
+      },
+      "valid": {
+        "1": 1.397
+      },
+      "ready": {
+        "1": 1.4
+      },
+      "VR": 1.409,
+      "CV": 0,
+      "CR": 0,
+      "VC": 0,
+      "VD": 0
+    },
+    "inport": {
+      "transparentBuffer": 0,
+      "opaqueBuffer": 0,
+      "delay": {
+        "data": {
+          "64": 0
+        },
+        "valid": {
+          "1": 0
+        },
+        "ready": {
+          "1": 0
+        },
+        "VR": 0,
+        "CV": 0,
+        "CR": 0,
+        "VC": 0,
+        "VD": 0
+      }
+    },
+    "outport": {
+      "transparentBuffer": 0,
+      "opaqueBuffer": 0,
+      "delay": {
+        "data": {
+          "64": 0
+        },
+        "valid": {
+          "1": 0
+        },
+        "ready": {
+          "1": 0
+        },
+        "VR": 0,
+        "CV": 0,
+        "CR": 0,
+        "VC": 0,
+        "VD": 0
+      }
+    }
+  },
+  "handshake.xori": {
+    "latency": {
+      "64": 0.0
+    },
+    "delay": {
+      "data": {
+        "32": 1.397,
+        "64": 1.411
+      },
+      "valid": {
+        "1": 1.397
+      },
+      "ready": {
+        "1": 1.4
+      },
+      "VR": 1.409,
+      "CV": 0,
+      "CR": 0,
+      "VC": 0,
+      "VD": 0
+    },
+    "inport": {
+      "transparentBuffer": 0,
+      "opaqueBuffer": 0,
+      "delay": {
+        "data": {
+          "64": 0
+        },
+        "valid": {
+          "1": 0
+        },
+        "ready": {
+          "1": 0
+        },
+        "VR": 0,
+        "CV": 0,
+        "CR": 0,
+        "VC": 0,
+        "VD": 0
+      }
+    },
+    "outport": {
+      "transparentBuffer": 0,
+      "opaqueBuffer": 0,
+      "delay": {
+        "data": {
+          "64": 0
+        },
+        "valid": {
+          "1": 0
+        },
+        "ready": {
+          "1": 0
+        },
+        "VR": 0,
+        "CV": 0,
+        "CR": 0,
+        "VC": 0,
+        "VD": 0
+      }
+    }
+  },
+  "handshake.shli": {
+    "latency": {
+      "64": 0.0
+    },
+    "delay": {
+      "data": {
+        "1": 0.672,
+        "2": 0.672,
+        "4": 1.998,
+        "8": 2.184,
+        "16": 3.132,
+        "32": 3.466,
+        "64": 5.322
+      },
+      "valid": {
+        "1": 1.397
+      },
+      "ready": {
+        "1": 1.4
+      },
+      "VR": 1.409,
+      "CV": 0,
+      "CR": 0,
+      "VC": 0,
+      "VD": 0
+    },
+    "inport": {
+      "transparentBuffer": 0,
+      "opaqueBuffer": 0,
+      "delay": {
+        "data": {
+          "64": 0
+        },
+        "valid": {
+          "1": 0
+        },
+        "ready": {
+          "1": 0
+        },
+        "VR": 0,
+        "CV": 0,
+        "CR": 0,
+        "VC": 0,
+        "VD": 0
+      }
+    },
+    "outport": {
+      "transparentBuffer": 0,
+      "opaqueBuffer": 0,
+      "delay": {
+        "data": {
+          "64": 0
+        },
+        "valid": {
+          "1": 0
+        },
+        "ready": {
+          "1": 0
+        },
+        "VR": 0,
+        "CV": 0,
+        "CR": 0,
+        "VC": 0,
+        "VD": 0
+      }
+    }
+  },
+  "handshake.shrsi": {
+    "latency": {
+      "64": 0.0
+    },
+    "delay": {
+      "data": {
+        "1": 0.672,
+        "2": 1.397,
+        "4": 1.592,
+        "8": 2.194,
+        "16": 3.023,
+        "32": 3.312,
+        "64": 4.531
+      },
+      "valid": {
+        "1": 1.397
+      },
+      "ready": {
+        "1": 1.4
+      },
+      "VR": 1.409,
+      "CV": 0,
+      "CR": 0,
+      "VC": 0,
+      "VD": 0
+    },
+    "inport": {
+      "transparentBuffer": 0,
+      "opaqueBuffer": 0,
+      "delay": {
+        "data": {
+          "64": 0
+        },
+        "valid": {
+          "1": 0
+        },
+        "ready": {
+          "1": 0
+        },
+        "VR": 0,
+        "CV": 0,
+        "CR": 0,
+        "VC": 0,
+        "VD": 0
+      }
+    },
+    "outport": {
+      "transparentBuffer": 0,
+      "opaqueBuffer": 0,
+      "delay": {
+        "data": {
+          "64": 0
+        },
+        "valid": {
+          "1": 0
+        },
+        "ready": {
+          "1": 0
+        },
+        "VR": 0,
+        "CV": 0,
+        "CR": 0,
+        "VC": 0,
+        "VD": 0
+      }
+    }
+  },
+  "handshake.shrui": {
+    "latency": {
+      "64": 0.0
+    },
+    "delay": {
+      "data": {
+        "1": 0.672,
+        "2": 1.397,
+        "4": 1.748,
+        "8": 2.184,
+        "16": 3.249,
+        "32": 3.249,
+        "64": 4.338
+      },
+      "valid": {
+        "1": 1.397
+      },
+      "ready": {
+        "1": 1.4
+      },
+      "VR": 1.409,
+      "CV": 0,
+      "CR": 0,
+      "VC": 0,
+      "VD": 0
+    },
+    "inport": {
+      "transparentBuffer": 0,
+      "opaqueBuffer": 0,
+      "delay": {
+        "data": {
+          "64": 0
+        },
+        "valid": {
+          "1": 0
+        },
+        "ready": {
+          "1": 0
+        },
+        "VR": 0,
+        "CV": 0,
+        "CR": 0,
+        "VC": 0,
+        "VD": 0
+      }
+    },
+    "outport": {
+      "transparentBuffer": 0,
+      "opaqueBuffer": 0,
+      "delay": {
+        "data": {
+          "64": 0
+        },
+        "valid": {
+          "1": 0
+        },
+        "ready": {
+          "1": 0
+        },
+        "VR": 0,
+        "CV": 0,
+        "CR": 0,
+        "VC": 0,
+        "VD": 0
+      }
+    }
+  },
+  "handshake.select": {
+    "latency": {
+      "64": 0.0
+    },
+    "delay": {
+      "data": {
+        "64": 1.397
+      },
+      "valid": {
+        "1": 1.397
+      },
+      "ready": {
+        "1": 1.412
+      },
+      "VR": 2.061,
+      "CV": 0,
+      "CR": 0,
+      "VC": 0,
+      "VD": 0
+    },
+    "inport": {
+      "transparentBuffer": 0,
+      "opaqueBuffer": 0,
+      "delay": {
+        "data": {
+          "64": 0
+        },
+        "valid": {
+          "1": 0
+        },
+        "ready": {
+          "1": 0
+        },
+        "VR": 0,
+        "CV": 0,
+        "CR": 0,
+        "VC": 0,
+        "VD": 0
+      }
+    },
+    "outport": {
+      "transparentBuffer": 0,
+      "opaqueBuffer": 0,
+      "delay": {
+        "data": {
+          "64": 0
+        },
+        "valid": {
+          "1": 0
+        },
+        "ready": {
+          "1": 0
+        },
+        "VR": 0,
+        "CV": 0,
+        "CR": 0,
+        "VC": 0,
+        "VD": 0
+      }
+    }
+  },
+  "handshake.mux": {
+    "latency": {
+      "64": 0.0
+    },
+    "delay": {
+      "data": {
+        "1": 1.41,
+        "64": 1.412
+      },
+      "valid": {
+        "1": 1.397
+      },
+      "ready": {
+        "1": 0.0
+      },
+      "VR": 1.412,
+      "CV": 1.397,
+      "CR": 1.412,
+      "VC": 0,
+      "VD": 0
+    },
+    "inport": {
+      "transparentBuffer": 0,
+      "opaqueBuffer": 0,
+      "delay": {
+        "data": {
+          "64": 0
+        },
+        "valid": {
+          "1": 0
+        },
+        "ready": {
+          "1": 0
+        },
+        "VR": 0,
+        "CV": 0,
+        "CR": 0,
+        "VC": 0,
+        "VD": 0
+      }
+    },
+    "outport": {
+      "transparentBuffer": 0,
+      "opaqueBuffer": 0,
+      "delay": {
+        "data": {
+          "64": 0
+        },
+        "valid": {
+          "1": 0
+        },
+        "ready": {
+          "1": 0
+        },
+        "VR": 0,
+        "CV": 0,
+        "CR": 0,
+        "VC": 0,
+        "VD": 0
+      }
+    }
+  }
+}